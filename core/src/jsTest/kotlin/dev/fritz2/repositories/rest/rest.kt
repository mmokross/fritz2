package dev.fritz2.repositories.rest

import dev.fritz2.binding.RootStore
import dev.fritz2.binding.action
import dev.fritz2.binding.each
import dev.fritz2.binding.handledBy
import dev.fritz2.dom.html.render
import dev.fritz2.dom.mount
import dev.fritz2.identification.uniqueId
import dev.fritz2.lenses.buildLens
import dev.fritz2.repositories.Resource
import dev.fritz2.serialization.Serializer
import dev.fritz2.test.*
import kotlinx.coroutines.delay
import kotlinx.coroutines.flow.map
<<<<<<< HEAD
import kotlin.browser.document
import kotlin.test.Test
import kotlin.test.assertEquals
import kotlin.test.assertTrue
import kotlin.test.fail

=======
import kotlin.test.*

/*
 * See [crudcrud.com](https://crudcrud.com).
 */
@Ignore
>>>>>>> ace4a547
class RestTests {
    data class RestPerson(val name: String, val age: Int, val _id: String = "")

    private val nameLens = buildLens("name", RestPerson::name) { p, v -> p.copy(name = v) }
    private val ageLens = buildLens("age", RestPerson::age) { p, v -> p.copy(age = v) }
    private val idLens = buildLens("_id", RestPerson::_id) { p, v -> p.copy(_id = v) }

    object PersonSerializer : Serializer<RestPerson, String> {
        data class PersonWithoutId(val name: String, val age: Int)

        private fun removeId(person: RestPerson) = PersonWithoutId(person.name, person.age)

        override fun write(item: RestPerson): String = JSON.stringify(removeId(item))
        override fun read(msg: String): RestPerson {
            val obj = JSON.parse<dynamic>(msg)
            return RestPerson(obj.name as String, obj.age as Int, obj._id as String)
        }

        override fun writeList(items: List<RestPerson>): String = JSON.stringify(items.map { removeId(it) })
        override fun readList(msg: String): List<RestPerson> {
            val list = JSON.parse<Array<dynamic>>(msg)
            return list.map { obj -> RestPerson(obj.name as String, obj.age as Int, obj._id as String) }
        }
    }

    @Test
    fun testEntityService() = runTest {
        initDocument()

        val startPerson = RestPerson("Heinz", 18)
        val changedAge = 99

        val personResource = Resource(
            RestPerson::_id,
            PersonSerializer,
            RestPerson("", 0)
        )

        val remote = testServer(rest)

        val entityStore = object : RootStore<RestPerson>(personResource.emptyEntity) {
            override fun errorHandler(exception: Throwable, oldValue: RestPerson): RestPerson {
                fail(exception.message)
            }

            private val rest = restEntity(personResource, "", remote = remote)

            val load = handle { entity, id: String -> rest.load(entity, id) }
            val saveOrUpdate = handleAndOffer<Unit> { entity -> rest.saveOrUpdate(entity) }
            val delete = handleAndOffer<Unit> { entity -> rest.delete(entity) }
        }

        val idId = "id-${uniqueId()}"
        val idSubStore = entityStore.sub(idLens)
        val nameId = "name-${uniqueId()}"
        val nameSubStore = entityStore.sub(nameLens)
        val ageId = "age-${uniqueId()}"
        val ageSubStore = entityStore.sub(ageLens)

        render {
            div {
                div(id = idId) { idSubStore.data.bind() }
                div(id = nameId) { nameSubStore.data.bind() }
                div(id = ageId) { ageSubStore.data.map { it.toString() }.bind() }
            }
        }.mount(targetId)

        action(startPerson) handledBy entityStore.update
        delay(100)

        val nameAfterStart = document.getElementById(nameId)?.textContent
        assertEquals(startPerson.name, nameAfterStart, "no name after start")

        action() handledBy entityStore.saveOrUpdate
        delay(100)

        val idAfterSave = document.getElementById(idId)?.textContent
        assertTrue(idAfterSave?.length ?: 0 > 10, "no id after save")

        action(data = changedAge) handledBy ageSubStore.update
        action() handledBy entityStore.saveOrUpdate
        delay(100)

        val ageAfterUpdate = document.getElementById(ageId)?.textContent
        assertEquals(changedAge.toString(), ageAfterUpdate, "wrong age after update")

        action(data = 0) handledBy ageSubStore.update
        action(idAfterSave.orEmpty()) handledBy entityStore.load
        delay(100)

        val ageAfterLoad = document.getElementById(ageId)?.textContent
        assertEquals(changedAge.toString(), ageAfterLoad, "wrong age after load")

        action() handledBy entityStore.delete
        delay(100)

        val idAfterDelete = document.getElementById(idId)?.textContent
        assertEquals(startPerson._id, idAfterDelete, "wrong id after delete")
    }


    @Test
    fun testQueryService() = runTest {
        initDocument()

        val testList = listOf(
            RestPerson("A", 0),
            RestPerson("B", 1),
            RestPerson("C", 0)
        )

        val personResource = Resource(
            RestPerson::_id,
            PersonSerializer,
            RestPerson("", 0)
        )

        val remote = testServer(rest)

        val queryStore = object : RootStore<List<RestPerson>>(emptyList()) {
            override fun errorHandler(exception: Throwable, oldValue: List<RestPerson>): List<RestPerson> {
                fail(exception.message)
            }

            private val rest = restQuery<RestPerson, String, Unit>(personResource, "", remote = remote)

            val addOrUpdate = handle<RestPerson> { entities, person -> rest.addOrUpdate(entities, person) }
            val query = handle<Unit> { entities, query -> rest.query(entities, query) }
            val delete = handle<String> { entities, id -> rest.delete(entities, id) }
        }

        val listId = "list-${uniqueId()}"
        val firstPersonId = "first-${uniqueId()}"

        render {
            div {
                ul(id = listId) {
                    queryStore.each(RestPerson::_id).render { p ->
                        li { p.data.map { it.name }.bind() }
                    }.bind()
                }
                span(id = firstPersonId) {
                    queryStore.data.map {
                        if (it.isEmpty()) ""
                        else it.first()._id
                    }.bind()
                }
            }
        }.mount(targetId)

        testList.forEach {
            action(it) handledBy queryStore.addOrUpdate
            delay(1)
        }

        delay(200)

        action() handledBy queryStore.query
        delay(200)

        val listAfterQuery = document.getElementById(listId)?.textContent
        assertEquals(testList.joinToString("") { it.name }, listAfterQuery, "wrong list after query")

        val firstId = document.getElementById(firstPersonId)?.textContent
        assertTrue(firstId != null && firstId.length > 10)

        action(firstId) handledBy queryStore.delete
        delay(100)

        val listAfterDelete = document.getElementById(listId)?.textContent
        assertEquals(testList.drop(1).joinToString("") { it.name }, listAfterDelete, "wrong list after delete")

        action(emptyList<RestPerson>()) handledBy queryStore.update
        delay(1)
        action() handledBy queryStore.query
        delay(200)

        val listAfterDeleteAndQuery = document.getElementById(listId)?.textContent
        assertEquals(testList.drop(1).joinToString("") { it.name }, listAfterDeleteAndQuery, "wrong list after query")
    }

    @Test
    fun testQueryServiceUpdate() = runTest {
        initDocument()

        val testList = listOf(
            RestPerson("A", 0),
            RestPerson("B", 1),
            RestPerson("C", 0),
            RestPerson("D", 0)
        )

        val personResource = Resource(
            RestPerson::_id,
            PersonSerializer,
            RestPerson("", 0)
        )

        val remote = testServer(rest)

        val queryStore = object : RootStore<List<RestPerson>>(emptyList()) {
            override fun errorHandler(exception: Throwable, oldValue: List<RestPerson>): List<RestPerson> {
                fail(exception.message)
            }

            private val rest = restQuery<RestPerson, String, Unit>(personResource, "", remote = remote)

            val addOrUpdate = handle<RestPerson> { entities, entity ->
                rest.addOrUpdate(entities, entity)
            }
            val updateMany = handle { entities ->
                rest.updateMany(entities, entities.map { it.copy(name = "${it.name}2") })
            }
            val updateSingle = handle { entities ->
                rest.addOrUpdate(entities, entities[2].copy(name = "C3"))
            }
        }

        val listId = "list-${uniqueId()}"

        render {
            div {
                ul(id = listId) {
                    queryStore.each(RestPerson::_id).render { p ->
                        li { p.data.map { it.name }.bind() }
                    }.bind()
                }
            }
        }.mount(targetId)

        testList.forEach {
            action(it) handledBy queryStore.addOrUpdate
            delay(1)
        }

        delay(300)
        val listAfterAdd = document.getElementById(listId)?.textContent
        assertEquals(testList.joinToString("") { it.name }, listAfterAdd, "wrong list after adding")

        val updatedTestList = testList.map { it.copy(name = "${it.name}2") }
        action() handledBy queryStore.updateMany
        delay(400)

        val listAfterUpdateMany = document.getElementById(listId)?.textContent
        assertEquals(updatedTestList.joinToString("") { it.name }, listAfterUpdateMany, "wrong list after update many")

        action() handledBy queryStore.updateSingle
        delay(200)
        val listAfterUpdate = document.getElementById(listId)?.textContent
        assertEquals(updatedTestList.map { if (it.name == "C2") it.copy(name = "C3") else it }
            .joinToString("") { it.name }, listAfterUpdate, "wrong list after update")
    }
}<|MERGE_RESOLUTION|>--- conflicted
+++ resolved
@@ -10,30 +10,26 @@
 import dev.fritz2.lenses.buildLens
 import dev.fritz2.repositories.Resource
 import dev.fritz2.serialization.Serializer
-import dev.fritz2.test.*
+import dev.fritz2.test.getFreshCrudcrudEndpoint
+import dev.fritz2.test.initDocument
+import dev.fritz2.test.runTest
+import dev.fritz2.test.targetId
+import kotlinx.browser.document
 import kotlinx.coroutines.delay
 import kotlinx.coroutines.flow.map
-<<<<<<< HEAD
-import kotlin.browser.document
-import kotlin.test.Test
-import kotlin.test.assertEquals
-import kotlin.test.assertTrue
-import kotlin.test.fail
-
-=======
 import kotlin.test.*
 
 /*
  * See [crudcrud.com](https://crudcrud.com).
  */
 @Ignore
->>>>>>> ace4a547
 class RestTests {
     data class RestPerson(val name: String, val age: Int, val _id: String = "")
 
     private val nameLens = buildLens("name", RestPerson::name) { p, v -> p.copy(name = v) }
     private val ageLens = buildLens("age", RestPerson::age) { p, v -> p.copy(age = v) }
-    private val idLens = buildLens("_id", RestPerson::_id) { p, v -> p.copy(_id = v) }
+    private val idLens = buildLens("id", RestPerson::_id) { p, v -> p.copy(_id = v) }
+
 
     object PersonSerializer : Serializer<RestPerson, String> {
         data class PersonWithoutId(val name: String, val age: Int)
@@ -66,26 +62,27 @@
             RestPerson("", 0)
         )
 
-        val remote = testServer(rest)
+        val crudcrudRemote = getFreshCrudcrudEndpoint().append("/person")
 
         val entityStore = object : RootStore<RestPerson>(personResource.emptyEntity) {
             override fun errorHandler(exception: Throwable, oldValue: RestPerson): RestPerson {
                 fail(exception.message)
             }
 
-            private val rest = restEntity(personResource, "", remote = remote)
+            private val rest = restEntity(personResource, "", remote = crudcrudRemote)
 
             val load = handle { entity, id: String -> rest.load(entity, id) }
             val saveOrUpdate = handleAndOffer<Unit> { entity -> rest.saveOrUpdate(entity) }
             val delete = handleAndOffer<Unit> { entity -> rest.delete(entity) }
         }
 
-        val idId = "id-${uniqueId()}"
-        val idSubStore = entityStore.sub(idLens)
         val nameId = "name-${uniqueId()}"
         val nameSubStore = entityStore.sub(nameLens)
         val ageId = "age-${uniqueId()}"
         val ageSubStore = entityStore.sub(ageLens)
+        val idId = "id-${uniqueId()}"
+        val idSubStore = entityStore.sub(idLens)
+
 
         render {
             div {
@@ -102,27 +99,27 @@
         assertEquals(startPerson.name, nameAfterStart, "no name after start")
 
         action() handledBy entityStore.saveOrUpdate
-        delay(100)
+        delay(200)
 
         val idAfterSave = document.getElementById(idId)?.textContent
         assertTrue(idAfterSave?.length ?: 0 > 10, "no id after save")
 
         action(data = changedAge) handledBy ageSubStore.update
         action() handledBy entityStore.saveOrUpdate
-        delay(100)
+        delay(200)
 
         val ageAfterUpdate = document.getElementById(ageId)?.textContent
         assertEquals(changedAge.toString(), ageAfterUpdate, "wrong age after update")
 
         action(data = 0) handledBy ageSubStore.update
         action(idAfterSave.orEmpty()) handledBy entityStore.load
-        delay(100)
+        delay(200)
 
         val ageAfterLoad = document.getElementById(ageId)?.textContent
-        assertEquals(changedAge.toString(), ageAfterLoad, "wrong age after load")
+        assertEquals("99", ageAfterLoad, "wrong age after load")
 
         action() handledBy entityStore.delete
-        delay(100)
+        delay(200)
 
         val idAfterDelete = document.getElementById(idId)?.textContent
         assertEquals(startPerson._id, idAfterDelete, "wrong id after delete")
@@ -134,25 +131,25 @@
         initDocument()
 
         val testList = listOf(
-            RestPerson("A", 0),
-            RestPerson("B", 1),
-            RestPerson("C", 0)
+            RestPerson("A", 0, ""),
+            RestPerson("B", 1, ""),
+            RestPerson("C", 0, "")
         )
 
         val personResource = Resource(
             RestPerson::_id,
             PersonSerializer,
-            RestPerson("", 0)
-        )
-
-        val remote = testServer(rest)
+            RestPerson("", 0, "")
+        )
+
+        val crudcrudRemote = getFreshCrudcrudEndpoint().append("/person")
 
         val queryStore = object : RootStore<List<RestPerson>>(emptyList()) {
             override fun errorHandler(exception: Throwable, oldValue: List<RestPerson>): List<RestPerson> {
                 fail(exception.message)
             }
 
-            private val rest = restQuery<RestPerson, String, Unit>(personResource, "", remote = remote)
+            private val rest = restQuery<RestPerson, String, Unit>(personResource, "", remote = crudcrudRemote)
 
             val addOrUpdate = handle<RestPerson> { entities, person -> rest.addOrUpdate(entities, person) }
             val query = handle<Unit> { entities, query -> rest.query(entities, query) }
@@ -183,10 +180,10 @@
             delay(1)
         }
 
-        delay(200)
+        delay(400)
 
         action() handledBy queryStore.query
-        delay(200)
+        delay(500)
 
         val listAfterQuery = document.getElementById(listId)?.textContent
         assertEquals(testList.joinToString("") { it.name }, listAfterQuery, "wrong list after query")
@@ -195,7 +192,7 @@
         assertTrue(firstId != null && firstId.length > 10)
 
         action(firstId) handledBy queryStore.delete
-        delay(100)
+        delay(200)
 
         val listAfterDelete = document.getElementById(listId)?.textContent
         assertEquals(testList.drop(1).joinToString("") { it.name }, listAfterDelete, "wrong list after delete")
@@ -203,7 +200,7 @@
         action(emptyList<RestPerson>()) handledBy queryStore.update
         delay(1)
         action() handledBy queryStore.query
-        delay(200)
+        delay(400)
 
         val listAfterDeleteAndQuery = document.getElementById(listId)?.textContent
         assertEquals(testList.drop(1).joinToString("") { it.name }, listAfterDeleteAndQuery, "wrong list after query")
@@ -214,36 +211,31 @@
         initDocument()
 
         val testList = listOf(
-            RestPerson("A", 0),
-            RestPerson("B", 1),
-            RestPerson("C", 0),
-            RestPerson("D", 0)
+            RestPerson("A", 0, ""),
+            RestPerson("B", 1, ""),
+            RestPerson("C", 0, ""),
+            RestPerson("D", 0, "")
         )
 
         val personResource = Resource(
             RestPerson::_id,
             PersonSerializer,
-            RestPerson("", 0)
-        )
-
-        val remote = testServer(rest)
+            RestPerson("", 0, "")
+        )
+
+        val crudcrudRemote = getFreshCrudcrudEndpoint().append("/person")
 
         val queryStore = object : RootStore<List<RestPerson>>(emptyList()) {
             override fun errorHandler(exception: Throwable, oldValue: List<RestPerson>): List<RestPerson> {
                 fail(exception.message)
             }
 
-            private val rest = restQuery<RestPerson, String, Unit>(personResource, "", remote = remote)
-
-            val addOrUpdate = handle<RestPerson> { entities, entity ->
-                rest.addOrUpdate(entities, entity)
-            }
-            val updateMany = handle { entities ->
-                rest.updateMany(entities, entities.map { it.copy(name = "${it.name}2") })
-            }
-            val updateSingle = handle { entities ->
-                rest.addOrUpdate(entities, entities[2].copy(name = "C3"))
-            }
+            private val rest = restQuery<RestPerson, String, Unit>(personResource, "", remote = crudcrudRemote)
+
+            val addOrUpdate = handle<RestPerson> { entities, entity -> rest.addOrUpdate(entities, entity) }
+
+            val updateMany = handle { entities -> rest.updateMany(entities, entities.map { it.copy(name = "${it.name}2") }) }
+            val updateSingle = handle { entities -> rest.addOrUpdate(entities, entities[2].copy(name = "C3")) }
         }
 
         val listId = "list-${uniqueId()}"
@@ -263,21 +255,20 @@
             delay(1)
         }
 
-        delay(300)
+        delay(500)
         val listAfterAdd = document.getElementById(listId)?.textContent
         assertEquals(testList.joinToString("") { it.name }, listAfterAdd, "wrong list after adding")
 
         val updatedTestList = testList.map { it.copy(name = "${it.name}2") }
         action() handledBy queryStore.updateMany
-        delay(400)
+        delay(800)
 
         val listAfterUpdateMany = document.getElementById(listId)?.textContent
         assertEquals(updatedTestList.joinToString("") { it.name }, listAfterUpdateMany, "wrong list after update many")
 
         action() handledBy queryStore.updateSingle
-        delay(200)
+        delay(500)
         val listAfterUpdate = document.getElementById(listId)?.textContent
-        assertEquals(updatedTestList.map { if (it.name == "C2") it.copy(name = "C3") else it }
-            .joinToString("") { it.name }, listAfterUpdate, "wrong list after update")
+        assertEquals(updatedTestList.map { if(it.name == "C2") it.copy(name = "C3") else it }.joinToString("") { it.name }, listAfterUpdate, "wrong list after update")
     }
 }