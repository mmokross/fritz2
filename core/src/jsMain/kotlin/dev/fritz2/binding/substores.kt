--- conflicted
+++ resolved
@@ -42,19 +42,8 @@
     /**
      * Since a [SubStore] is just a view on a [RootStore] holding the real value, it forwards the [Update] to it, using it's [Lens] to transform it.
      */
-<<<<<<< HEAD
-    override suspend fun enqueue(update: QueuedUpdate<D>) {
-        parent.enqueue(QueuedUpdate({
-            try {
-                lens.apply(it, update.update)
-            } catch (e: Throwable) {
-                lens.apply(it) { oldValue -> update.errorHandler(e, oldValue) }
-            }
-        }, parent::errorHandler))
-=======
-    override suspend fun enqueue(update: Update<T>) {
+    override suspend fun enqueue(update: Update<D>) {
         parent.enqueue { lens.apply(it, update) }
->>>>>>> fb611a85
     }
 
     /**
