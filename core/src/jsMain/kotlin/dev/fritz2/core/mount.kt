--- conflicted
+++ resolved
@@ -263,18 +263,10 @@
     var itemToDelete = target.childNodes.item(start)
     repeat(count) {
         itemToDelete?.let {
-<<<<<<< HEAD
-            mountPoints.remove(it)?.let { mountPoint ->
-                (MainScope() + parentJob).launch() {
-                    mountPoint.job.cancelChildren()
-                    mountPoint.runBeforeUnmounts()
-                    target.removeChild(it)
-                }
-=======
+            //FIXME: get parentJob here?
             (MainScope() + parentJob).launch {
                 cancelJob(it)
                 removeChild(it)
->>>>>>> eedd9fcf
             }
             itemToDelete = it.nextSibling
         }
