--- conflicted
+++ resolved
@@ -52,21 +52,13 @@
         }
         val jsMain by getting {
             dependencies {
-<<<<<<< HEAD
                 api("org.jetbrains.kotlinx:kotlinx-coroutines-core-js:_")
-=======
->>>>>>> 5ee529bb
             }
         }
         val jsTest by getting {
             dependencies {
                 implementation(kotlin("test-js"))
-<<<<<<< HEAD
-                api("org.jetbrains.kotlinx:kotlinx-coroutines-core-js:_")
                 implementation("org.jetbrains.kotlinx:kotlinx-serialization-json:_")
-=======
-                implementation("org.jetbrains.kotlinx:kotlinx-serialization-json:${rootProject.extra["serializationVersion"]}")
->>>>>>> 5ee529bb
             }
         }
     }
