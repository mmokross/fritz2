--- conflicted
+++ resolved
@@ -2,35 +2,14 @@
 
 import kotlinx.coroutines.ExperimentalCoroutinesApi
 import kotlinx.coroutines.FlowPreview
-import org.w3c.dom.Element
 import org.w3c.dom.HTMLInputElement
 import org.w3c.dom.events.Event
 import org.w3c.dom.events.MouseEvent
-<<<<<<< HEAD
-import kotlin.reflect.KProperty
-
-@ExperimentalCoroutinesApi
-@FlowPreview
-interface EventDelegate<T> {
-    operator fun <X : Element> getValue(thisRef: Tag<X>, property: KProperty<*>): Slot<T> = throw NotImplementedError()
-    operator fun <X : Element> setValue(thisRef: Tag<X>, property: KProperty<*>, slot: Slot<T>)
-}
-=======
->>>>>>> beadfa93
 
 @ExperimentalCoroutinesApi
 @FlowPreview
 open class EventType<T>(val name: String) {
     open fun extract(event: Event): T = event.unsafeCast<T>()
-<<<<<<< HEAD
-
-    val delegate: EventDelegate<T> = object : EventDelegate<T> {
-        override operator fun <X : Element> setValue(thisRef: Tag<X>, property: KProperty<*>, slot: Slot<T>) {
-            slot.connect(thisRef.event(this@EventType))
-        }
-    }
-=======
->>>>>>> beadfa93
 }
 
 @ExperimentalCoroutinesApi
