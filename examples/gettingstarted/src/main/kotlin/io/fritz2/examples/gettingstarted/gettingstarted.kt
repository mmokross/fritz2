package io.fritz2.examples.gettingstarted

import io.fritz2.binding.Store
import io.fritz2.binding.each
<<<<<<< HEAD
import io.fritz2.binding.mapItems
=======
import io.fritz2.binding.map
>>>>>>> 9dbf36fd
import io.fritz2.dom.html.html
import io.fritz2.dom.mount
import kotlinx.coroutines.ExperimentalCoroutinesApi
import kotlinx.coroutines.FlowPreview
import kotlinx.coroutines.flow.map


data class ActionData(val x: Int, val y: Int)

@ExperimentalCoroutinesApi
@FlowPreview
fun main() {

    val store = object : Store<String>("start") {
        val addADot = Handler<ActionData> { model, _ ->
            "$model."
        }
    }

    val seq = object : Store<List<String>>(listOf("one", "two", "three")) {
        var count = 0

        val addItem = Handler<Any> { list, _ ->
            count++
            list + "yet another item$count"
        }
        val deleteItem = Handler<String> { list, current ->
            list.minus(current)
        }
    }

    val myComponent = html {
        section {
            input {
                value = store.data
                store.update <= changes
            }
            div {
                +"value: "
                store.data.bind()
            }
            button {
                +"add one more little dot"
                store.addADot <= clicks.map {
                    ActionData(it.clientX, it.clientY)
                }
            }
            ul {
<<<<<<< HEAD
                seq.each().mapItems { s: String ->
=======
                seq.each().map{ s: String ->
>>>>>>> 9dbf36fd
                    html {
                        button {
                            +s
                            seq.deleteItem <= clicks.map { console.log(s); s }
                        }
                    }
                }.bind()
            }
            button {
                +"add an item"
                seq.addItem <= clicks
            }
        }
    }

    myComponent.mount("target")
}<|MERGE_RESOLUTION|>--- conflicted
+++ resolved
@@ -2,11 +2,7 @@
 
 import io.fritz2.binding.Store
 import io.fritz2.binding.each
-<<<<<<< HEAD
-import io.fritz2.binding.mapItems
-=======
 import io.fritz2.binding.map
->>>>>>> 9dbf36fd
 import io.fritz2.dom.html.html
 import io.fritz2.dom.mount
 import kotlinx.coroutines.ExperimentalCoroutinesApi
@@ -55,11 +51,7 @@
                 }
             }
             ul {
-<<<<<<< HEAD
-                seq.each().mapItems { s: String ->
-=======
                 seq.each().map{ s: String ->
->>>>>>> 9dbf36fd
                     html {
                         button {
                             +s
