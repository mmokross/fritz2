import dev.fritz2.components.*
import dev.fritz2.dom.DomListener
import dev.fritz2.dom.Listener
import dev.fritz2.dom.html.RenderContext
import dev.fritz2.styling.StyleClass
import dev.fritz2.styling.name
import dev.fritz2.styling.params.BasicParams
import dev.fritz2.styling.params.BoxParams
import dev.fritz2.styling.params.styled
import dev.fritz2.styling.staticStyle
import dev.fritz2.styling.theme.Theme
import dev.fritz2.styling.whenever
import kotlinx.coroutines.ExperimentalCoroutinesApi
import kotlinx.coroutines.flow.Flow
import kotlinx.coroutines.flow.flowOf
import org.w3c.dom.HTMLElement
import org.w3c.dom.events.MouseEvent

/**
 * This class combines the _configuration_ and the core rendering of an appFrame navigation-link.
 *
 * You can configure the
 * - icon
 * - text
 * - active state

 * The rendering function is used by the component factory functions [navLink], so it is
 * not meant to be called directly unless you plan to implement your own navLink.
 */
@ExperimentalCoroutinesApi
open class NavLinkComponent : Component<Listener<MouseEvent, HTMLElement>> {
    companion object {
        val activeStyle = staticStyle("navlink-active") {
            Theme().appFrame.activeNavLink()
        }
    }

    val icon = ComponentProperty<IconComponent.() -> Unit> { fromTheme { bookmark } }
    val text = DynamicComponentProperty(flowOf("Navigation Link"))
    val active = ComponentProperty<Flow<Boolean>?>(null)

    override fun render(
        context: RenderContext,
        styling: BoxParams.() -> Unit,
        baseClass: StyleClass?,
        id: String?,
        prefix: String
    ): Listener<MouseEvent, HTMLElement> {
        var clickEvents: Listener<MouseEvent, HTMLElement>? = null

        context.apply {
            lineUp({
                Theme().appFrame.navLink()
                styling(this as BoxParams)
            }, baseClass, id, prefix) {
                spacing { small }
                items {
                    active.value?.let { className(activeStyle.whenever(it).name) }
                    icon(build = icon.value)
                    a { text.values.asText() }
                }
                events {
                    clickEvents = clicks.stopImmediatePropagation()
                }
            }
        }

        return clickEvents!!
    }
}


/**
 * This component generates a navigation link inside the [appFrame]'s sidebar.
 *
 * You can set the an icon, text and activce state.
 * For a detailed overview about the possible properties of the component object itself, have a look at
 * [NavLinkComponent]
 *
 * Do not use this component outside of the [appFrame] since it's styling and responsive behaviour are
 * built to work with the frame.
 *
 * @param styling a lambda expression for declaring the styling as fritz2's styling DSL
 * @param baseClass optional CSS class that should be applied to the element
 * @param id the ID of the element
 * @param prefix the prefix for the generated CSS class resulting in the form ``$prefix-$hash``
 * @param build a lambda expression for setting up the component itself. Details in [NavLinkComponent]
 * @return a listener that offers the clicks on this link
 */
@ExperimentalCoroutinesApi
fun RenderContext.navLink(
    styling: BasicParams.() -> Unit = {},
    baseClass: StyleClass? = null,
    id: String? = null,
    prefix: String = "navlink",
    build: NavLinkComponent.() -> Unit = {}
<<<<<<< HEAD
): Listener<MouseEvent> {
    val component = NavLinkComponent().apply(build)
    var clickEvents: Listener<MouseEvent>? = null
=======
): Listener<MouseEvent, HTMLElement> = NavLinkComponent().apply(build)
    .render(this, styling, baseClass, id, prefix)
>>>>>>> 91510fda


/**
 * This component generates a navigation section header inside the [appFrame]'s sidebar.
 *
 * Do not use this component outside of the [appFrame] since it's styling and responsive behaviour are
 * built to work with the frame.
 *
 * @param text of the section header
 * @param styling a lambda expression for declaring the styling as fritz2's styling DSL
 * @param baseClass optional CSS class that should be applied to the element
 * @param id the ID of the element
 * @param prefix the prefix for the generated CSS class resulting in the form ``$prefix-$hash``
 */
@ExperimentalCoroutinesApi
fun RenderContext.navSection(
    text: String,
    styling: BasicParams.() -> Unit = {},
    baseClass: StyleClass? = null,
    id: String? = null,
    prefix: String = "navsection",
) {
    (::h3.styled(baseClass, id, prefix) {
        Theme().appFrame.navSection()
        styling()
    }) { +text }
}<|MERGE_RESOLUTION|>--- conflicted
+++ resolved
@@ -28,7 +28,7 @@
  * not meant to be called directly unless you plan to implement your own navLink.
  */
 @ExperimentalCoroutinesApi
-open class NavLinkComponent : Component<Listener<MouseEvent, HTMLElement>> {
+open class NavLinkComponent : Component<Listener<MouseEvent>> {
     companion object {
         val activeStyle = staticStyle("navlink-active") {
             Theme().appFrame.activeNavLink()
@@ -45,8 +45,8 @@
         baseClass: StyleClass?,
         id: String?,
         prefix: String
-    ): Listener<MouseEvent, HTMLElement> {
-        var clickEvents: Listener<MouseEvent, HTMLElement>? = null
+    ): DomListener<MouseEvent, HTMLElement> {
+        var clickEvents: Listener<MouseEvent>? = null
 
         context.apply {
             lineUp({
@@ -94,14 +94,8 @@
     id: String? = null,
     prefix: String = "navlink",
     build: NavLinkComponent.() -> Unit = {}
-<<<<<<< HEAD
-): Listener<MouseEvent> {
-    val component = NavLinkComponent().apply(build)
-    var clickEvents: Listener<MouseEvent>? = null
-=======
-): Listener<MouseEvent, HTMLElement> = NavLinkComponent().apply(build)
+): Listener<MouseEvent> = NavLinkComponent().apply(build)
     .render(this, styling, baseClass, id, prefix)
->>>>>>> 91510fda
 
 
 /**
