package dev.fritz2.components.radios

import dev.fritz2.binding.Store
import dev.fritz2.components.foundations.*
import dev.fritz2.dom.html.Div
import dev.fritz2.dom.html.Input
import dev.fritz2.dom.html.Label
import dev.fritz2.dom.html.RenderContext
import dev.fritz2.dom.states
import dev.fritz2.styling.*
import dev.fritz2.styling.params.BasicParams
import dev.fritz2.styling.params.BoxParams
import dev.fritz2.styling.params.Style
import dev.fritz2.styling.theme.FormSizesStyles
import dev.fritz2.styling.theme.Theme
import kotlinx.coroutines.flow.Flow
import kotlinx.coroutines.flow.flowOf
import org.w3c.dom.HTMLInputElement

/**
 * This class combines the _configuration_ and the core styling of a radio button.
 *
 * This class offers the following _configuration_ features:
 *  - the label(mapping) static or dynamic via a [Flow<String>] or customized content see the examples below
 *  - some predefined styling variants (size)
 *  - the style of the selected state
 *  - the style of the radio
 *  - the style of the label
 *  - the groupname
 *  - link an external boolean flow to set the selected state of the box
 *  - link an external boolean flow to set the disabled state of the box
 *  - link events of the switch like ``changes`` with external handlers
 *
 *  This can be done within a functional expression that is the last parameter of the factory function, called
 *  `build`. It offers an initialized instance of this [RadioComponent] class as receiver, so every mutating
 *  method can be called for configuring the desired state for rendering the radio.
 *
 * Example usage
 * ```
 * // simple use case
 * val cheeseStore = storeOf(false)
 * radio(value = cheeseStore) {
 *      label("with extra cheese") // set the label
 * }
 *
 * // manual event handling and styling options
 * radio {
 *      label("with extra cheese") // set the label
 *      size { normal } // choose a predefined size
 *      selected(cheeseStore.data) // link a [Flow<Boolean>] in order to visualize the checked state
 *      events { // open inner context with all DOM-element events
 *          changes.states() handledBy cheeseStore.update // connect the changes event with the state store
 *      }
 *      element {
 *          // exposes the underlying HTML input element for direct access. Use with caution!
 *      }
 * }
 * ```
 */
open class RadioComponent(protected val value: Store<Boolean>? = null) :
    Component<Label>,
    EventProperties<HTMLInputElement> by EventMixin(),
    ElementProperties<Input> by ElementMixin(),
    InputFormProperties by InputFormMixin(),
    SeverityProperties by SeverityMixin(),
    TooltipProperties by TooltipMixin() {

    private val radioInputStaticCss = style(
        """
            position: absolute;
            border: 0px;
            clip: rect(0px, 0px, 0px, 0px);
            height: 0px;
            width: 0px;
            overflow: hidden;
            white-space: nowrap;
            &:focus{
                outline: none;
            }
            &:focus + label::before {
                box-shadow: 0 0 1px ${Theme().colors.gray700};
            }
            &:disabled + label {
                color: ${Theme().colors.disabled};
                cursor: not-allowed;
            }
            &:disabled + label::before {
                opacity: 0.3;
                cursor: not-allowed;
                boxShadow: none;
                color: ${Theme().colors.disabled};
            }
        """.trimIndent(),
        prefix = "radioInput"
    )

    val size = ComponentProperty<FormSizesStyles.() -> Style<BasicParams>> { Theme().radio.sizes.normal }

    private var label: (Div.() -> Unit)? = null
    fun label(value: String) {
        label = {
            +value
        }
    }

    fun label(value: Flow<String>) {
        label = {
            value.asText()
        }
    }

    fun label(value: (Div.() -> Unit)) {
        label = value
    }

    val labelStyle = ComponentProperty(Theme().radio.label)
    val selectedStyle = ComponentProperty(Theme().radio.selected)
    val selected = DynamicComponentProperty(flowOf(false))
    val groupName = ComponentProperty<String?>(null)

    override fun render(
        context: RenderContext,
        styling: BoxParams.() -> Unit,
        baseClass: StyleClass,
        id: String?,
        prefix: String
    ): Label {
        return with(context) {
            label({
                display { inlineFlex }
                alignItems { center }
                verticalAlign { top }
                css("-webkit-box-align: center;")
                this@RadioComponent.size.value.invoke(Theme().radio.sizes)()
<<<<<<< HEAD
            }, baseClass, prefix = prefix) {
=======
                // to "capture" the invisible, absolute positioned `input`, see `radioInputStaticCss`
                position { relative {  } }
            }, baseClass = baseClass, id = id, prefix = prefix) {
                inputId?.let {
                    `for`(inputId)
                }
>>>>>>> e6452f1b
                input({
                    Theme().radio.input()
                    children("&[checked] + div") {
                        this@RadioComponent.selectedStyle.value()
                    }
                }, this@RadioComponent.radioInputStaticCss, prefix = prefix) {
                    disabled(this@RadioComponent.disabled.values)
                    readOnly(this@RadioComponent.readonly.values)
                    type("radio")
                    this@RadioComponent.groupName.value?.let { name(it) }
                    checked(this@RadioComponent.value?.data ?: this@RadioComponent.selected.values)
                    value("X")
                    className(this@RadioComponent.severityClassOf(Theme().radio.severity).name)
                    this@RadioComponent.value?.let { changes.states() handledBy it.update }
                    this@RadioComponent.events.value.invoke(this)
                    this@RadioComponent.element.value.invoke(this)
                }

                div({
                    Theme().radio.default()
                    styling()
                }) { }

                this@RadioComponent.label?.let {
                    div({
                        this@RadioComponent.labelStyle.value()
                    }) {
                        it(this)
                    }
                }

                this@RadioComponent.renderTooltip.value.invoke(this)
            }
        }
    }
}<|MERGE_RESOLUTION|>--- conflicted
+++ resolved
@@ -132,16 +132,9 @@
                 verticalAlign { top }
                 css("-webkit-box-align: center;")
                 this@RadioComponent.size.value.invoke(Theme().radio.sizes)()
-<<<<<<< HEAD
-            }, baseClass, prefix = prefix) {
-=======
                 // to "capture" the invisible, absolute positioned `input`, see `radioInputStaticCss`
                 position { relative {  } }
-            }, baseClass = baseClass, id = id, prefix = prefix) {
-                inputId?.let {
-                    `for`(inputId)
-                }
->>>>>>> e6452f1b
+            }, baseClass, prefix = prefix) {
                 input({
                     Theme().radio.input()
                     children("&[checked] + div") {
