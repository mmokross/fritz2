package dev.fritz2.components

import dev.fritz2.components.validation.ComponentValidationMessage
import dev.fritz2.components.validation.Severity
import dev.fritz2.dom.html.RenderContext
import dev.fritz2.styling.StyleClass
import dev.fritz2.styling.params.*
import dev.fritz2.styling.style
import dev.fritz2.styling.theme.*
import kotlinx.coroutines.flow.Flow
import kotlinx.coroutines.flow.flowOf

/**
 * A component to display an alert consisting of an icon, title and description.
 * Different styles based on severities are supported, as well as a number of different layout options.
 *
 * TODO: Adjust kdoc for missing severity
 * Currently the following severities are available:
 * - Info
 * - Success
 * - Warning
 * - Error
 * Specifying a severity will change the alert's color scheme based on the colors defined in the application theme as
 * well as the icon displayed. If no severity is specified, 'info' will be used by default.
 * The alert's icon can manually be set via the 'icon'-property in which case the severity's icon will be ignored.
 *
 * Additionally, a number of different layout options are available. These are:
 * - 'subtle': A subtle style using different shades of the severity's base color defined in the application theme.
 * - 'solid': A solid style using the severity's color from the application theme and a solid white color for the icon,
 * text and decorations.
 * - 'Top-Accent': A variation of the 'subtle' variant with a decoration element at the top.
 * - 'Left-Accent': A variation of the 'subtle' variant with a decoration element on the left.
 * If no variant is specified, 'solid' is used by default.
 *
 * Usage examples:
 * ```
 * alert {
 *     title("Alert")
 *     content("This is an alert.")
 *     severity { info }
 * }
 *
 * alert {
 *     title("Alert")
 *     content("This is an alert.")
 *     severity { error }
 *     variant { leftAccent }
 * }
 * ```
 */
open class AlertComponent : Component<Unit> {
<<<<<<< HEAD

    companion object {
        private val alertCss = style("alert") {
            alignItems { center }
            padding { normal }
        }

        private val alertContentCss = style("alert-content") {
            display { inlineBlock }
            verticalAlign { middle }
            width { "100%" }
            lineHeight { "1.2em" }
        }
    }

    // the icon specified in AlertSeverity is used if no icon is specified manually
    val icon = ComponentProperty<(Icons.() -> IconDefinition)?>(value = null)
    val color = ComponentProperty<Colors.() -> ColorProperty> { info }
    val variant = ComponentProperty<AlertVariants.() -> AlertVariantStyleFactory> { solid }
    val sizes = ComponentProperty<FormSizes.() -> Style<BasicParams>> { normal }
    val stacking = ComponentProperty<AlertStacking.() -> Style<BasicParams>> { separated }

    private val variantStyles: AlertVariantStyles
        get() {
            val alertVariantFactory = variant.value.invoke(Theme().alert.variants)
            return alertVariantFactory.invoke(color.value.invoke(Theme().colors))
        }
=======
    val sizes = ComponentProperty<FormSizes.() -> Style<BasicParams>> { normal }
    val stacking = ComponentProperty<AlertStacking.() -> Style<BasicParams>> { separated }
    val severity = ComponentProperty<AlertSeverities.() -> AlertSeverity> { info }

    enum class AlertVariant {
        SOLID, SUBTLE, LEFT_ACCENT, TOP_ACCENT, DISCREET
    }

    object VariantContext {
        val solid : AlertVariant = AlertVariant.SOLID
        val subtle = AlertVariant.SUBTLE
        val leftAccent = AlertVariant.LEFT_ACCENT
        val topAccent = AlertVariant.TOP_ACCENT
        val discreet = AlertVariant.DISCREET
    }

    val variant = ComponentProperty<VariantContext.() -> AlertVariant> { solid }
>>>>>>> 05c94f5f


    private var title: (RenderContext.() -> Unit)? = null

    fun title(value: RenderContext.() -> Unit) {
        title = value
    }

    fun title(value: Flow<String>) {
        title {
            (::span.styled {
                margins { right { smaller } }
                fontWeight { bold }
            }) {
                value.asText()
            }
        }
    }

    fun title(value: String) = title(flowOf(value))
<<<<<<< HEAD


    private var content: (RenderContext.() -> Unit)? = null

=======
>>>>>>> 05c94f5f
    fun content(value: RenderContext.() -> Unit) {
        content = value
    }

    fun content(value: Flow<String>) {
        content {
            span { value.asText() }
        }
    }

    fun content(value: String) = content(flowOf(value))


    override fun render(
        context: RenderContext,
        styling: BoxParams.() -> Unit,
        baseClass: StyleClass,
        id: String?,
        prefix: String,
    ) {
        context.apply {
<<<<<<< HEAD
            flexBox(baseClass = alertCss, styling = {
                this@AlertComponent.sizes.value(Theme().alert.sizes)()
                this@AlertComponent.stacking.value(Theme().alert.stacking)()
                this@AlertComponent.variantStyles.background()
                this@AlertComponent.variantStyles.decoration()
            }) {
                this@AlertComponent.icon.value?.let {
                    box(styling = {
                        css("margin-right: var(--al-icon-margin)")
                        this@AlertComponent.variantStyles.foreground()
=======
            (::div.styled(baseClass = baseClass, id = id, prefix = prefix) {
                styling()
                display { flex }
                position { relative { } }
                when (this@AlertComponent.variant.value(VariantContext)) {
                    VariantContext.solid ->
                        Theme().alert.variants
                            .solid(this, this@AlertComponent.severity.value(Theme().alert.severities))
                    VariantContext.subtle ->
                        Theme().alert.variants
                            .subtle(this, this@AlertComponent.severity.value(Theme().alert.severities))
                    VariantContext.leftAccent ->
                        Theme().alert.variants
                            .leftAccent(this, this@AlertComponent.severity.value(Theme().alert.severities))
                    VariantContext.topAccent ->
                        Theme().alert.variants
                            .topAccent(this, this@AlertComponent.severity.value(Theme().alert.severities))
                }
            }) {
                (::div.styled {
                    display { flex }
                    css("flex-direction: row")
                    alignItems { center }
                    this@AlertComponent.sizes.value(Theme().alert.sizes)()
                    this@AlertComponent.stacking.value(Theme().alert.stacking)()
                }) {
                    (::div.styled {
                        css("margin-right: var(--al-icon-margin)")
>>>>>>> 05c94f5f
                    }) {
                        icon({
                            css("width: var(--al-icon-size)")
                            css("height: var(--al-icon-size)")
                        }) {
                            fromTheme { it.invoke(Theme().icons) }
                        }
                    }
<<<<<<< HEAD
                }

                box(baseClass = alertContentCss, styling = {
                    this@AlertComponent.variantStyles.foreground()
                }) {
                    this@AlertComponent.title?.invoke(this)
                    this@AlertComponent.content?.invoke(this)
=======
                    (::div.styled {
                        display { inlineBlock }
                        verticalAlign { middle }
                        width { "100%" }
                        lineHeight { "1.2em" }
                    }) {
                        this@AlertComponent.title?.invoke(this)
                        this@AlertComponent.content?.invoke(this)
                    }
>>>>>>> 05c94f5f
                }
            }
        }
    }
}


/**
 * Creates an alert and renders it right away.
 *
 * @param styling a lambda expression for declaring the styling of the toast using fritz2's styling DSL
 * @param baseClass optional CSS class that should be applied to the toast element
 * @param id the ID of the toast element
 * @param prefix the prefix for the generated CSS class of the toast element resulting in the form ``$prefix-$hash``
 * @param build a lambda expression for setting up the component itself
 */
fun RenderContext.alert(
    styling: BasicParams.() -> Unit = {},
    baseClass: StyleClass = StyleClass.None,
    id: String? = null,
    prefix: String = "alert",
    build: AlertComponent.() -> Unit,
) {
    AlertComponent().apply(build).render(this, styling, baseClass, id, prefix)
}


/**
 * Convenience extension to display a [ComponentValidationMessage] as an alert.
 * The alert's severity and content are determined from the validation message's properties.
 *
 * @param renderContext RenderContext to render the alert in.
 * @param size Optional property for the text and icon size.
 * @param stacking Optional property for the margins around one alert.
 */
fun ComponentValidationMessage.asAlert(
    renderContext: RenderContext,
    size: FormSizes.() -> Style<BasicParams> = { normal },
    stacking: AlertStacking.() -> Style<BasicParams> = { separated }
) {
    val receiver = this
    renderContext.alert {
        color {
            when (receiver.severity) {
                Severity.Info -> info
                Severity.Success -> success
                Severity.Warning -> warning
                Severity.Error -> danger
            }
        }
        icon {
            when (receiver.severity) {
                Severity.Info -> circleInformation
                Severity.Success -> circleCheck
                Severity.Warning -> circleWarning
                Severity.Error -> circleError
            }
        }
        variant { discreet }
        sizes { size() }
        stacking { stacking() }
        content(message)
    }
}<|MERGE_RESOLUTION|>--- conflicted
+++ resolved
@@ -49,7 +49,6 @@
  * ```
  */
 open class AlertComponent : Component<Unit> {
-<<<<<<< HEAD
 
     companion object {
         private val alertCss = style("alert") {
@@ -64,23 +63,6 @@
             lineHeight { "1.2em" }
         }
     }
-
-    // the icon specified in AlertSeverity is used if no icon is specified manually
-    val icon = ComponentProperty<(Icons.() -> IconDefinition)?>(value = null)
-    val color = ComponentProperty<Colors.() -> ColorProperty> { info }
-    val variant = ComponentProperty<AlertVariants.() -> AlertVariantStyleFactory> { solid }
-    val sizes = ComponentProperty<FormSizes.() -> Style<BasicParams>> { normal }
-    val stacking = ComponentProperty<AlertStacking.() -> Style<BasicParams>> { separated }
-
-    private val variantStyles: AlertVariantStyles
-        get() {
-            val alertVariantFactory = variant.value.invoke(Theme().alert.variants)
-            return alertVariantFactory.invoke(color.value.invoke(Theme().colors))
-        }
-=======
-    val sizes = ComponentProperty<FormSizes.() -> Style<BasicParams>> { normal }
-    val stacking = ComponentProperty<AlertStacking.() -> Style<BasicParams>> { separated }
-    val severity = ComponentProperty<AlertSeverities.() -> AlertSeverity> { info }
 
     enum class AlertVariant {
         SOLID, SUBTLE, LEFT_ACCENT, TOP_ACCENT, DISCREET
@@ -94,8 +76,13 @@
         val discreet = AlertVariant.DISCREET
     }
 
+    // icon and color from severity are used if either of them is not specified manually
+    val icon = ComponentProperty<(Icons.() -> IconDefinition)?>(value = null)
+    val color = ComponentProperty<Colors.() -> ColorScheme> { info }
+    val severity = ComponentProperty<AlertSeverities.() -> AlertSeverity> { info }
     val variant = ComponentProperty<VariantContext.() -> AlertVariant> { solid }
->>>>>>> 05c94f5f
+    val sizes = ComponentProperty<FormSizes.() -> Style<BasicParams>> { normal }
+    val stacking = ComponentProperty<AlertStacking.() -> Style<BasicParams>> { separated }
 
 
     private var title: (RenderContext.() -> Unit)? = null
@@ -116,13 +103,10 @@
     }
 
     fun title(value: String) = title(flowOf(value))
-<<<<<<< HEAD
 
 
     private var content: (RenderContext.() -> Unit)? = null
 
-=======
->>>>>>> 05c94f5f
     fun content(value: RenderContext.() -> Unit) {
         content = value
     }
@@ -144,22 +128,10 @@
         prefix: String,
     ) {
         context.apply {
-<<<<<<< HEAD
             flexBox(baseClass = alertCss, styling = {
                 this@AlertComponent.sizes.value(Theme().alert.sizes)()
                 this@AlertComponent.stacking.value(Theme().alert.stacking)()
-                this@AlertComponent.variantStyles.background()
-                this@AlertComponent.variantStyles.decoration()
-            }) {
-                this@AlertComponent.icon.value?.let {
-                    box(styling = {
-                        css("margin-right: var(--al-icon-margin)")
-                        this@AlertComponent.variantStyles.foreground()
-=======
-            (::div.styled(baseClass = baseClass, id = id, prefix = prefix) {
-                styling()
-                display { flex }
-                position { relative { } }
+
                 when (this@AlertComponent.variant.value(VariantContext)) {
                     VariantContext.solid ->
                         Theme().alert.variants
@@ -175,43 +147,25 @@
                             .topAccent(this, this@AlertComponent.severity.value(Theme().alert.severities))
                 }
             }) {
-                (::div.styled {
-                    display { flex }
-                    css("flex-direction: row")
-                    alignItems { center }
-                    this@AlertComponent.sizes.value(Theme().alert.sizes)()
-                    this@AlertComponent.stacking.value(Theme().alert.stacking)()
+                box(styling = {
+                    css("margin-right: var(--al-icon-margin)")
+                    //this@AlertComponent.variantStyles.foreground()
                 }) {
-                    (::div.styled {
-                        css("margin-right: var(--al-icon-margin)")
->>>>>>> 05c94f5f
+                    icon({
+                        css("width: var(--al-icon-size)")
+                        css("height: var(--al-icon-size)")
                     }) {
-                        icon({
-                            css("width: var(--al-icon-size)")
-                            css("height: var(--al-icon-size)")
-                        }) {
-                            fromTheme { it.invoke(Theme().icons) }
+                        fromTheme {
+                            this@AlertComponent.icon.value
+                                ?.invoke(Theme().icons)
+                                ?: this@AlertComponent.severity.value(Theme().alert.severities).icon
                         }
                     }
-<<<<<<< HEAD
                 }
 
-                box(baseClass = alertContentCss, styling = {
-                    this@AlertComponent.variantStyles.foreground()
-                }) {
+                box(baseClass = alertContentCss) {
                     this@AlertComponent.title?.invoke(this)
                     this@AlertComponent.content?.invoke(this)
-=======
-                    (::div.styled {
-                        display { inlineBlock }
-                        verticalAlign { middle }
-                        width { "100%" }
-                        lineHeight { "1.2em" }
-                    }) {
-                        this@AlertComponent.title?.invoke(this)
-                        this@AlertComponent.content?.invoke(this)
-                    }
->>>>>>> 05c94f5f
                 }
             }
         }
@@ -254,20 +208,12 @@
 ) {
     val receiver = this
     renderContext.alert {
-        color {
+        severity {
             when (receiver.severity) {
                 Severity.Info -> info
                 Severity.Success -> success
                 Severity.Warning -> warning
-                Severity.Error -> danger
-            }
-        }
-        icon {
-            when (receiver.severity) {
-                Severity.Info -> circleInformation
-                Severity.Success -> circleCheck
-                Severity.Warning -> circleWarning
-                Severity.Error -> circleError
+                Severity.Error -> error
             }
         }
         variant { discreet }
