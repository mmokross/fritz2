package dev.fritz2.styling.theme

import dev.fritz2.styling.params.*
import dev.fritz2.styling.params.BackgroundAttachments.inherit
import dev.fritz2.styling.theme.icons.MonoIcons
import kotlin.math.abs

/**
 * defines the default values and scales for fritz2
 */
open class DefaultTheme : Theme {
    override val name = "default"

    final override val breakPoints = ResponsiveValue("30em", "48em", "62em", "80em")

    override val mediaQueryMd: String = "@media screen and (min-width: ${breakPoints.md})"
    override val mediaQueryLg: String = "@media screen and (min-width: ${breakPoints.lg})"
    override val mediaQueryXl: String = "@media screen and (min-width: ${breakPoints.xl})"

    override val space = ScaledValue(
        none = "0",
        tiny = "0.25rem",
        smaller = "0.5rem",
        small = "0.75rem",
        normal = "1rem",
        large = "1.25rem",
        larger = "1.5rem",
        huge = "2rem",
        giant = "3rem",
        full = "4rem"
    )

    override val position: ScaledValue
        get() = space

    override val gaps: ScaledValue
        get() = space

    // used color scheme https://coolors.co/8ecae6-219ebc-023047-ffb703-fb8500
    override val colors: Colors
        get() = object : Colors {
            override val gray50 = "#F7FAFC"
            override val gray100 = "#EDF2F7"
            override val gray200 = "#E2E8F0"
            override val gray300 = "#CBD5E0"
            override val gray400 = "#A0AEC0"
            override val gray500 = "#718096"
            override val gray600 = "#4A5568"
            override val gray700 = "#2D3748"
            override val gray800 = "#1A202C"
            override val gray900 = "#171923"

            override val neutral =
                ColorScheme(
                    main = "#FFFFFF",
                    mainContrast = gray700,
                    highlight = gray100,
                    highlightContrast = gray700
                )

            override val primary =
                ColorScheme(
                    main = "#0C5173",
                    mainContrast = gray100,
                    highlight = "#CAE4EA",
                    highlightContrast = gray700
                )

            override val secondary =
                ColorScheme(
                    main = "#E6A300",
                    mainContrast = gray100,
                    highlight = "#FFEDCB",
                    highlightContrast = gray700
                )

            override val tertiary =
                ColorScheme(
                    main = gray300,
                    mainContrast = gray700,
                    highlight = gray100,
                    highlightContrast = gray700
                )

            // Signal Colors
            override val info =
                ColorScheme(
                    main = "#219EBC",
                    mainContrast = neutral.main,
                    highlight = "#D2EBF1",
                    highlightContrast = gray700
                )

            override val success =
                ColorScheme(
                    main = "#00A848",
                    mainContrast = neutral.main,
                    highlight = "#CCEDDA",
                    highlightContrast = gray700
                )

            override val warning =
                ColorScheme(
                    main = "#F08B3A",
                    mainContrast = neutral.main,
                    highlight = "#FCE7D7",
                    highlightContrast = gray700
                )

            override val danger =
                ColorScheme(
                    main = "#E14F2A",
                    mainContrast = neutral.main,
                    highlight = "#F9DBD4",
                    highlightContrast = gray700
                )

            //FIXME: move to typography section
            override val font = neutral.mainContrast
            override val background = neutral.main
            override val disabled = gray300
            override val focus = primary.highlight
        }

    override val fontFamilies = object : FontFamilies {
        override val normal =
            "'Segoe UI', Roboto, Helvetica, Calibri, Arial, 'DejaVu Sans', 'Apple Color Emoji', 'Segoe UI Emoji', -apple-system, sans-serif"
        override val mono =
            "Courier, Consolas, 'Liberation Mono', Menlo, 'Courier New', SFMono-Regular, monospace"
    }

    override val fontSizes = ScaledValue(
        smaller = "0.75rem",
        small = "0.875rem",
        normal = "1rem",
        large = "1.25rem",
        larger = "1.5rem",
        huge = "1.875rem",
        giant = "3rem",
        full = "4rem"
    )

    override val lineHeights = ScaledValue(
        normal = "normal",
        tiny = "1.2",
        smaller = "1.25",
        small = "1.3",
        large = "1.5",
        larger = "1.7",
        huge = "2",
        giant = "2.25",
        full = "3"
    )

    override val letterSpacings = ScaledValue(
        smaller = "-0.05em",
        small = "-0.025em",
        normal = "0",
        large = "0.025em",
        larger = "0.05em",
        huge = "0.1em"
    )

    override val sizes = Sizes(
        tiny = "0.25rem",
        smaller = "0.5rem",
        small = "0.75rem",
        normal = "1rem",
        large = "1.25rem",
        larger = "1.5rem",
        huge = "1.75rem",
        giant = "2rem",
        full = "100%",
        wide = ScaledValue(
            tiny = "5rem",
            smaller = "8rem",
            small = "13rem",
            normal = "auto",
            large = "21rem",
            larger = "34rem",
            huge = "55rem",
            giant = "89rem",
        )
    )

    override val borderWidths = Thickness(
        none = "0px",
        normal = "2px",
        thin = "1px",
        fat = "4px",
        hair = "0.1px"
    )

    override val radii = ScaledValue(
        none = "0",
        smaller = "0.125rem",
        small = "0.225rem",
        normal = "0.375rem",
        large = "0.5rem",
        larger = "12px",
        full = "9999px"
    )

    override val shadows: Shadows
        get() = Shadows(
            flat = shadow("0", "1px", "3px", color = rgba(0, 0, 0, 0.12))
                    and shadow("0", "1px", "2px", rgba(0, 0, 0, 0.24)),
            raised = shadow("0", "5px", "10px", rgba(0, 0, 0, 0.25))
                    and shadow(" 0", "5px", "10px", rgba(0, 0, 0, 0.22)),
            raisedFurther = shadow("0", "14px", "28px", rgba(0, 0, 0, 0.25))
                    and shadow("0", "10px", "10px", rgba(0, 0, 0, 0.22)),
            top = shadow("0", "19px", "38px", rgba(0, 0, 0, 0.30))
                    and shadow("0", "15px", "12px", rgba(0, 0, 0, 0.22)),
            lowered = shadow("0", "2px", "4px", color = rgba(0, 0, 0, 0.06), inset = true),
            glowing = shadow("0", "0", "2px", color = rgba(0, 0, 255, 0.5)),
            outline = shadow(
                "0",
                "0",
                "0",
                "2px",
                color = colors.primary.highlight
            ),
            danger = shadow("0", "0", "0", "1px", color = colors.danger.main)
        )

    override val zIndices = ZIndices(
        tableHeader = 10,
        tooltip = 100,
        popper = 100,
        dropdown = 200,
        popover = 300,
        appFrame = 1000,
        navbar = 1000,
        toast = 2000,
        modal = 3000
    )

    override val opacities = WeightedValue(
        normal = "0.5"
    )

    //from modern-normalize v1.0.0 | MIT License | https://github.com/sindresorhus/modern-normalize
    override val reset: String by lazy {
        """*,::after,::before{box-sizing:border-box}:root{-moz-tab-size:4;tab-size:4}html{line-height:1.15;-webkit-text-size-adjust:100%}body{margin:0}body{font-family:system-ui,-apple-system,'Segoe UI',Roboto,Helvetica,Arial,sans-serif,'Apple Color Emoji','Segoe UI Emoji'}hr{height:0;color:inherit}abbr[title]{text-decoration:underline dotted}b,strong{font-weight:bolder}code,kbd,pre,samp{font-family:ui-monospace,SFMono-Regular,Consolas,'Liberation Mono',Menlo,monospace;font-size:1em}small{font-size:80%}sub,sup{font-size:75%;line-height:0;position:relative;vertical-align:baseline}sub{bottom:-.25em}sup{top:-.5em}table{text-indent:0;border-color:inherit}button,input,optgroup,select,textarea{font-family:inherit;font-size:100%;line-height:1.15;margin:0}button,select{text-transform:none}[type=button],[type=reset],[type=submit],button{-webkit-appearance:button}::-moz-focus-inner{border-style:none;padding:0}:-moz-focusring{outline:1px dotted ButtonText}:-moz-ui-invalid{box-shadow:none}legend{padding:0}progress{vertical-align:baseline}::-webkit-inner-spin-button,::-webkit-outer-spin-button{height:auto}[type=search]{-webkit-appearance:textfield;outline-offset:-2px}::-webkit-search-decoration{-webkit-appearance:none}::-webkit-file-upload-button{-webkit-appearance:button;font:inherit}summary{display:list-item}"""
    }

    // extra css for general layout by using theme props
    override val global: String by lazy {
        """
        html {
            line-height: ${lineHeights.large};
            -webkit-text-size-adjust: 100%;
            -webkit-font-smoothing: antialiased;
            text-rendering: optimizelegibility;
        }
            
        body {
            color: ${colors.font};
            font-family: ${fontFamilies.normal};
            background-color: ${colors.background};
            font-feature-settings: "kern";
        }
        
        code,
        kbd,
        samp,
        pre {
            font-family: ${fontFamilies.mono};
            font-size: ${fontSizes.normal};
        }
        
        button,
        input,
        optgroup,
        select,
        textarea {
            line-height: ${lineHeights.large};
        }
        
        b,
        strong {
            font-weight: ${FontWeights.bold};
        }
            
        blockquote, dd, dl, figure, h1, h2, h3, h4, h5, h6, hr, p, pre {
            margin: 0
        }

        button {
            background-color: transparent;
            background-image: none
        }

        fieldset {
            margin: 0;
            padding: 0
        }

        ol, ul {
            list-style: none;
            margin: 0;
            padding: 0
        }
        
        *, ::after, ::before {
            box-sizing: border-box;
            border-width: 0;
            border-style: solid;
            border-color: #e5e7eb
        }
        
        hr {
            border-top-width: 1px
        }
        
        img {
            border-style: solid
        }

        textarea {
            line-height: ${lineHeights.tiny};
            resize: vertical
        }

        input::placeholder, textarea::placeholder {
            color: ${colors.gray500};
            opacity: 0.8
        }

        [role=button], button {
            cursor: pointer
        }
        
        table {
            border-collapse: collapse
        }

        h1, h2, h3, h4, h5, h6 {
            font-size: inherit;
            font-weight: inherit
        }

        a {
            color: inherit;
            text-decoration: inherit
        }

        button, input, optgroup, select, textarea {
            padding: 0;
            line-height: inherit;
            color: inherit
        }

        audio, canvas, embed, iframe, img, object, svg, video {
            display: block;
            vertical-align: middle
        }

        img, video {
            max-width: 100%;
            height: auto
        }
        
        p {
          font-size: ${fontSizes.normal};
          line-height: ${lineHeights.larger};
        }
        
        h1 {
          line-height: ${lineHeights.tiny};
          font-weight: ${FontWeights.medium};
          font-size: ${fontSizes.huge};
          letter-spacing: ${letterSpacings.small};
          outline: 0;
        }
        
        h2 {
          line-height: ${lineHeights.small};
          font-weight: ${FontWeights.medium};
          font-size: ${fontSizes.larger};
          letter-spacing: ${letterSpacings.small};
        }
        
        h3 {
          line-height: ${lineHeights.small};
          font-weight: ${FontWeights.medium};
          font-size: ${fontSizes.large};
          letter-spacing: ${letterSpacings.small};
        }
        
        h4 {
          font-size: ${fontSizes.normal};
          font-weight: ${FontWeights.medium};
        }
        
        h5 {
          font-size: ${fontSizes.small};
          font-weight: ${FontWeights.medium};
        }
        
        h6 {
          font-size: ${fontSizes.smaller};
          font-weight: ${FontWeights.medium};
        }
        
        li {
            display: list-item;
            text-align: -webkit-match-parent;
        }
        
        ul {
            display: block;
            list-style-type: disc;
            margin-block-start: 1em;
            margin-block-end: 1em;
            margin-inline-start: 0px;
            margin-inline-end: 0px;
            padding-inline-start: 1.5em;
        }
        :-moz-focusring {
            outline: none
        }
        """.trimIndent()
    }

    override val icons: Icons = MonoIcons()

    override val input = object : InputFieldStyles {
        override val sizes = object : FormSizes {
            private val basic: Style<BasicParams> = {
                minWidth { "2.5rem" }
                lineHeight { normal }
            }

            override val small: Style<BasicParams> = {
                basic()
                height { "2rem" }
                fontSize { small }
                paddings {
                    horizontal { small }
                }
            }

            override val normal: Style<BasicParams> = {
                basic()
                height { "2.5rem" }
                fontSize { normal }
                paddings {
                    horizontal { small }
                }
            }

            override val large: Style<BasicParams> = {
                basic()
                height { "3rem" }
                fontSize { large }
                paddings {
                    horizontal { small }
                }
            }
        }

        override val variants = object : InputFieldVariants {
            private val basic: Style<BasicParams> = {
                radius { normal }
                fontWeight { normal }
                color { font }
                background { color { background } }

                border {
                    width { thin }
                    style { solid }
                    color { gray300 }
                }

                hover {
                    border {
                        color { gray700 }
                    }
                }

                readOnly {
                    background {
                        color { gray200 }
                    }
                }

                disabled {
                    background {
                        color { neutral.main }
                    }
                    color { disabled }
                    hover {
                        border {
                            color { gray300 }
                        }
                    }
                }

                focus {
                    border {
                        color { primary.main }
                    }
                    boxShadow { outline }
                }
            }
            override val outline: Style<BasicParams> = {
                basic()
            }

            override val filled: Style<BasicParams> = {
                basic()
                background {
                    color { primary.highlight }
                }
                color { neutral.main }

                hover {
                    background { color { gray200 } }
                    color { gray700 }
                }

                focus {
                    background {
                        color { "transparent" }
                    }
                    color { gray700 }
                }
            }
        }

        override val severity = object : SeverityStyles {

            private fun basic(color: ColorProperty, shadow: ShadowProperty): Style<BasicParams> = {
                boxShadow { shadow }
                border {
                    width { thin }
                    style { solid }
                    color { color }
                }

                hover {
                    border {
                        color { color }
                    }
                }

                focus {
                    boxShadow { shadow }
                }
            }

            override val info: Style<BasicParams> = {}
            override val success: Style<BasicParams> = {}
            override val warning: Style<BasicParams> = {}
            override val error: Style<BasicParams>
                get() = basic(colors.danger.main, shadows.danger)
        }
    }

    override val checkbox = object : CheckboxStyles {
        override val sizes = object : FormSizes {
            private val basic: Style<BasicParams> = {
                display { inlineFlex }
                css("align-items: center;")
            }
            override val small: Style<BasicParams> = {
                basic()
                css("--cb-size: .75rem")
                css("--cb-svg-size: .50rem")
                css("--cb-radius:  ${radii.smaller}")
                fontSize { small }
                lineHeight { small }
                margins { right { tiny } }
            }
            override val normal: Style<BasicParams> = {
                basic()
                css("--cb-size: 1.0rem")
                css("--cb-svg-size: .75rem")
                css("--cb-radius:  ${radii.small}")
                fontSize { normal }
                lineHeight { normal }
                margins { right { smaller } }
            }
            override val large: Style<BasicParams> = {
                basic()
                css("--cb-size: 1.5rem")
                css("--cb-svg-size: 1.25rem")
                css("--cb-radius:  ${radii.normal}")
                fontSize { larger }
                lineHeight { larger }
                margins { right { small } }
            }
        }
        override val input: Style<BasicParams> = {
            children("&:focus + div") {
                border {
                    color { gray300 }
                }
                boxShadow { outline }
            }
            children("&[disabled] + div") {
                background {
                    color { disabled }
                }
            }
            children("&[disabled] ~ div") {
                opacity { ".5" }
            }
            children("&:not([checked]) + div > *") {
                css("visibility:hidden;")
            }
        }
        override val icon: Style<BasicParams> = {
            width { "var(--cb-svg-size)" }
            height { "var(--cb-svg-size)" }
            lineHeight { "var(--cb-svg-size)" }
            margins {
                top { ".0625rem" }
                left { ".0625rem" }
            }
        }
        override val label: Style<BasicParams> = {
            margins { left { tiny } }
            display { block }
        }
        override val default: Style<BasicParams> = {
            display { inlineFlex }
            flex {
                shrink { "0" }
            }
            width { "var(--cb-size)" }
            height { "var(--cb-size)" }
            background { color { neutral.main } }
            border {
                width { "1px" }
                style { solid }
                color { gray300 }
            }
            radius { "var(--cb-radius)" }
        }
        override val checked: Style<BasicParams> = {
            background { color { primary.main } }
            border { color { primary.highlight } }
            color { primary.mainContrast }
        }

        override val severity = object : SeverityStyles {
            private fun apply(background: ColorProperty, shadowColor: ColorProperty): Style<BasicParams> = {
                children("&[checked] + div") {
                    background { color { background.important } }
                    focus {
                        boxShadow {
                            shadow("0", "0", "0", "2px", color = shadowColor)
                        }
                    }
                }
                children("+ div") {
                    background { color { background } }
                    focus {
                        boxShadow {
                            shadow("0", "0", "0", "2px", color = shadowColor)
                        }
                    }
                }
            }

            override val info: Style<BasicParams> = {}
            override val success: Style<BasicParams> = {}
            override val warning: Style<BasicParams> = {}
            override val error: Style<BasicParams>
                get() = apply(colors.danger.main, colors.danger.main)
        }
    }

    override val radio = object : RadioStyles {
        override val sizes = object : FormSizes {
            private val basic: Style<BasicParams> = {
                display { inlineFlex }
                css("align-items: center;")
            }
            override val small: Style<BasicParams> = {
                basic()
                css("--rb-size: .75rem")
                fontSize { small }
                lineHeight { small }
                margins { right { tiny } }
            }
            override val normal: Style<BasicParams> = {
                basic()
                css("--rb-size: 1.0rem")
                fontSize { normal }
                lineHeight { normal }
                margins { right { smaller } }
            }
            override val large: Style<BasicParams> = {
                basic()
                css("--rb-size: 1.5rem")
                fontSize { larger }
                lineHeight { larger }
                margins { right { small } }
            }
        }
        override val input: Style<BasicParams> = {
            children("&:focus + div") {
                border {
                    color { primary.main }
                }
                boxShadow { outline }
            }
            children("&[disabled] + div") {
                background {
                    color { disabled }
                }
            }
            children("&[disabled] ~ div") {
                opacity { ".5" }
            }
        }
        override val label: Style<BasicParams> = {
            margins { left { tiny } }
            display { block }
        }
        override val default: Style<BasicParams> = {
            display { inlineFlex }
            flex {
                shrink { "0" }
            }
            css("align-items:center;")
            css("justify-content:center;")
            width { "var(--rb-size)" }
            height { "var(--rb-size)" }
            background { color { neutral.main } }
            border {
                width { "2px" }
                style { solid }
                color { gray300 }
            }
            radius { "9999px" }
        }
        override val selected: Style<BasicParams> = {
            background { color { primary.main } }
            color { gray300 }
            border {
                color { primary.main }
            }
            before {
                css("content:\"\";")
                display {
                    inlineBlock
                }
                position {
                    relative { }
                }
                width { "50%" }
                height { "50%" }
                radius { "50%" }
                background {
                    color { neutral.main }
                }
            }
        }

        override val severity: SeverityStyles
            get() = checkbox.severity
    }

    override val switch = object : SwitchStyles {
        override val sizes = object : FormSizes {
            private val basic: Style<BasicParams> = {
                display { inlineFlex }
                css("align-items: center;")
            }
            override val small: Style<BasicParams> = {
                basic()
                css("--sw-width: 1.35rem")
                css("--sw-height: .75rem")
                fontSize { small }
                lineHeight { small }
                margins { right { tiny } }
            }
            override val normal: Style<BasicParams> = {
                basic()
                css("--sw-width: 1.85rem")
                css("--sw-height: 1rem")
                fontSize { normal }
                lineHeight { normal }
                margins { right { smaller } }
            }
            override val large: Style<BasicParams> = {
                basic()
                css("--sw-width: 2.875rem")
                css("--sw-height: 1.5rem")
                fontSize { larger }
                lineHeight { larger }
                margins { right { small } }
            }
        }
        override val input: Style<BasicParams> = {
            children("&:focus + div") {
                border {
                    color { gray300 }
                }
                boxShadow { outline }
            }

            children("&[checked] + div div") {
                css("transform:translateX(calc(var(--sw-width) - var(--sw-height)));")

            }

            children("&[disabled] + div") {
                background {
                    color { disabled }
                }
            }
            children("&[disabled] ~ div") {
                opacity { ".5" }
            }
        }
        override val dot: Style<BasicParams> = {
            width { "var(--sw-height)" }
            height { "var(--sw-height)" }
            radius { "9999px" }
            background {
                color { neutral.main }
            }
            css("transition: transform 250ms ease 0s;")


        }
        override val label: Style<BasicParams> = {
            margins { left { tiny } }
            display { block }
        }
        override val default: Style<BasicParams> = {
            display { inlineFlex }
            flex {
                shrink { "0" }
            }
            padding { "2px" }
            width { "var(--sw-width)" }
            height { "var(--sw-height)" }
            background { color { gray300 } }
            radius { "9999px" }
            css("justify-content: flex-start;")
            css("box-sizing: content-box;")
            css("align-items: center;")
            css("transition: all 120ms ease 0s;")
        }
        override val checked: Style<BasicParams> = {
            background { color { primary.main } }
        }

        override val severity: SeverityStyles
            get() = checkbox.severity
    }

    override val button = object : PushButtonStyles {
        override val types: PushButtonTypes = object : PushButtonTypes {
            override val primary
                get() = colors.primary
            override val secondary
                get() = colors.secondary
            override val info
                get() = colors.info
            override val success
                get() = colors.success
            override val warning
                get() = colors.warning
            override val danger
                get() = colors.danger
        }

        override val variants = object : PushButtonVariants {
            private val basic: Style<BasicParams> = {
                lineHeight { smaller }
                radius { normal }
                fontWeight { semiBold }
                focus {
                    boxShadow { outline }
                }
            }

            override val solid: BasicParams.(ColorScheme) -> Unit = { colorScheme ->
                basic()
                background { color { colorScheme.main } }
                color { colorScheme.mainContrast }
                hover {
                    background {
                        color { colorScheme.highlight }
                    }
                    color { colorScheme.highlightContrast }
                }
                active {
                    background {
                        color { colorScheme.highlight }
                    }
                    color { colorScheme.highlightContrast }
                }
            }

            override val outline: BasicParams.(ColorScheme) -> Unit = { colorScheme ->
                basic()
                color { colorScheme.main }
                border {
                    width { thin }
                    style { solid }
                    color { colorScheme.main }
                }
                hover {
                    background {
                        color { colorScheme.main }
                    }
                    color { colorScheme.mainContrast }
                }
            }

            override val ghost: BasicParams.(ColorScheme) -> Unit = { colorScheme ->
                basic()
                color { colorScheme.main }
            }

            override val link: BasicParams.(ColorScheme) -> Unit = { colorScheme ->
                basic()
                paddings { all { none } }
                height { auto }
                lineHeight { normal }
                color { colorScheme.main }
                hover {
                    textDecoration { underline }
                }
                active {
                    color { colorScheme.highlightContrast }
                }
            }
        }

        override val sizes = object : FormSizes {
            override val normal: Style<BasicParams> = {
                height { "2.5rem" }
                minWidth { "2.5rem" }
                fontSize { normal }
                paddings {
                    horizontal { normal }
                }
            }

            override val small: Style<BasicParams> = {
                height { "2rem" }
                minWidth { "2rem" }
                fontSize { small }
                paddings {
                    horizontal { smaller }
                }
            }

            override val large: Style<BasicParams> = {
                height { "3rem" }
                minWidth { "3rem" }
                fontSize { large }
                paddings {
                    horizontal { larger }
                }
            }
        }
    }

    override val modal = object : ModalStyles {

        override val base: Style<BasicParams> = {
            background {
                color { neutral.main }
            }
            padding { normal }
            radius { tiny }
            boxShadow { raisedFurther }
            width { "100%" }
        }

        override val overlay: Style<BasicParams> = {
            position {
                fixed {
                    vertical { none }
                    horizontal { none }
                }
            }
            background {
                color { rgba(0, 0, 0, 0.4) }
            }
        }

        override val width: BasicParams.(String, Property) -> Unit = { key, value ->
            maxWidth { value }
            if (key.lowercase() != "full") {
                margins {
                    top { "var(--modal-level)" }
                    left { "var(--modal-level)" }
                    right { "1rem" }
                    bottom { "1rem" }
                }
            }
        }

        override val widths = object : ModalWidths {
            override val full = "100vw"
            override val small = "calc(50vw - var(--modal-level))"
            override val normal = "calc(70vw - var(--modal-level))"
            override val large = "100vw"
        }

        override val sizes = object : ModalSizes {

            private val withMargin: Style<BasicParams> = {
                margins {
                    top { "var(--modal-level)" }
                    left { "var(--modal-level)" }
                    right { "1rem" }
                    bottom { "1rem" }
                }
            }

            override val full: Style<BasicParams> = {
                maxWidth { "100vw" }
            }

            override val large: Style<BasicParams> = {
                maxWidth { "100vw" }
                withMargin()
            }

            override val normal: Style<BasicParams> = {
                maxWidth { "calc(70vw - var(--modal-level))" }
                withMargin()
            }

            override val small: Style<BasicParams> = {
                maxWidth { "calc(50vw - var(--modal-level))" }
                withMargin()
            }
        }

        override val variants = object : ModalVariants {
            override val auto: Style<BasicParams> = {
            }

            override val verticalFilled: Style<BasicParams> = {
            }

            override val centered: Style<BasicParams> = {
            }
        }

        override val internalScrolling: Style<BasicParams> = {
            overflow { auto }
            maxHeight { "calc(100vh - var(--modal-level) - 1rem)" }
        }
    }

    override val popover = object : PopoverStyles {
        override val size: PopoverSizes = object : PopoverSizes {
            private val basic: Style<BasicParams> = {
                background {
                    color { neutral.main }
                }
                paddings {
                    top { tiny }
                    bottom { tiny }
                    left { small }
                    right { small }
                }
                radius { small }
                boxShadow { flat }
                zIndex { popover }

            }
            override val auto: Style<BasicParams> = {
                basic()
            }
            override val normal: Style<BasicParams> = {
                basic()
                width { "250px" }
            }
        }
        override val toggle: Style<BasicParams> = {
            display { inlineBlock }
        }
        override val header: Style<BasicParams> = {
            fontWeight { semiBold }
            borders {
                bottom {
                    width { thin }
                    style { solid }
                    color { inherit }
                }
            }
        }
        override val section: Style<BasicParams> = {
            paddings {
                top { small }
                bottom { small }
            }
        }
        override val footer: Style<BasicParams> = {
            borders {
                top {
                    width { thin }
                    style { solid }
                    color { inherit }
                }
            }
        }
        override val placement = object : PopoverPlacements {
            private val basic: Style<BasicParams> = {
                css("transition: transform .2s;")
                zIndex { popover }
            }
            override val top: Style<BasicParams> = {
                basic()
                position {
                    absolute {
                        left { "50%" }
                        top { "-1rem" }
                    }
                }
                css("transform: translate(-50%, -100%) scale(1);")
            }
            override val right: Style<BasicParams> = {
                margins { top { "1rem" } }
                position {
                    absolute {
                        left { "calc(100% + 1rem)" }
                        top { "50%" }
                    }
                }
                css("transform: translate(0, -50%) scale(1);")
            }
            override val bottom: Style<BasicParams> = {
                position {
                    absolute {
                        left { "50%" }
                        top { "calc(100% + 1rem)" }
                    }
                }
                css("transform: translate(-50%, 0) scale(1);")
            }
            override val left: Style<BasicParams> = {
                margins { top { "1rem" } }
                position {
                    absolute {
                        left { "-1rem" }
                        top { "50%" }
                    }
                }
                css("transform: translate(-100%, -50%) scale(1);")
            }
        }
        override val arrowPlacement = object : PopoverArrowPlacements {
            private val basic: Style<BasicParams> = {
                css("transform: rotate(45deg);")
                width { "1rem" }
                height { "1rem" }
                position {
                    absolute {}
                }
                background {
                    color { inherit }
                }
                before {
                    css("content:\"\";")
                    width { "1rem" }
                    height { "1rem" }
                    position { absolute {} }
                }
            }
            override val top: Style<BasicParams> = {
                basic()
                css("left:calc(50% - 0.5rem);")
                position {
                    absolute { top { "-0.5rem" } }
                }
                before {
                    boxShadow {
                        "rgba(0, 0, 0, 0.1) -1px -1px 1px 0px"
                    }
                }
            }
            override val right: Style<BasicParams> = {
                basic()
                css("top: calc(50% - 1.5rem);")
                css("right: calc(-0.5rem - 0.5px);")
                position {
                    absolute {}
                }
                before {
                    boxShadow {
                        "rgba(0, 0, 0, 0.1) -1px 1px 1px 0px inset"
                    }
                }
            }
            override val bottom: Style<BasicParams> = {
                basic()
                css("left:calc(50% - 0.5rem);")
                position {
                    absolute { bottom { "-0.5rem" } }
                }
                before {
                    boxShadow {
                        "rgba(0, 0, 0, 0.1) -1px -1px 1px 0px inset"
                    }
                }
            }
            override val left: Style<BasicParams> = {
                basic()
                css("top:calc(50% - 1.5rem);")
                position {
                    absolute { left { "-0.5rem" } }
                }
                before {
                    boxShadow {
                        "rgba(0, 0, 0, 0.1) -1px 1px 1px 0px"
                    }
                }
            }
        }
        override val closeButton: Style<BasicParams> = {
            position {
                absolute {
                    right { "0.5rem" }
                    top { "0.5rem" }
                }
            }
            padding { tiny }
            width { "1rem" }
            height { "1rem" }
            minWidth { "1rem" }
            fontWeight { semiBold }
            lineHeight { "1rem" }
        }
    }

    override val tooltip = object : TooltipStyles {

        override fun write(vararg value: String): Style<BasicParams> {
            return write(*value) { top }
        }

        override fun write(
            vararg value: String,
            tooltipPlacement: TooltipPlacements.() -> Style<BasicParams>,
        ): Style<BasicParams> {
            return {
                position {
                    relative {}
                }
                after {
                    css("content:\"${value.asList().joinToString("\\A")}\";")
                    background { color { gray700 } }
                    radius { small }
                    color { gray300 }
                    display { none }
                    overflow { hidden }
                    opacity { "0" }
                    zIndex { tooltip }
                    position {
                        absolute {
                            left { "50%" }
                            bottom { "100%" }
                        }
                    }
                    padding { tiny }
                    fontSize { smaller }
                    lineHeight { smaller }
                    css("text-overflow: ellipsis;")
                    css("transition: opacity .2s, transform .2s;")
                    css("white-space: pre;")
                }
                focus {
                    after {
                        display { block }
                        opacity { "1" }
                    }

                }
                hover {
                    after {
                        display { block }
                        opacity { "1" }
                    }
                }
                tooltipPlacement.invoke(placement)()
            }
        }

        override val placement = object : TooltipPlacements {
            override val top: Style<BasicParams> = {
                after {
                    css("transform: translate(-50%, 0.5rem);")
                }
                focus {
                    after {
                        css("transform: translate(-50%, -.5rem);")
                    }
                }
                hover {
                    after {
                        css("transform: translate(-50%, -.5rem);")
                    }
                }
            }
            override val right: Style<BasicParams> = {
                after {
                    position {
                        absolute {
                            bottom { "50%" }
                            left { "100%" }
                        }
                    }
                    css("transform: translate(-0.5rem, 50%);")
                }
                focus {
                    after {
                        css("transform: translate(0.5rem, 50%);")
                    }

                }
                hover {
                    after {
                        css("transform: translate(0.5rem, 50%);")
                    }
                }
            }
            override val bottom: Style<BasicParams> = {
                after {
                    position {
                        absolute {
                            bottom { auto }
                            top { "100%" }
                        }
                    }
                    css("transform: translate(-50%, -.5rem);")
                }
                focus {
                    after {
                        css("transform: translate(-50%, .5rem);")
                    }
                }
                hover {
                    after {
                        css("transform: translate(-50%, .5rem);")
                    }

                }
            }
            override val left: Style<BasicParams> = {
                after {
                    position {
                        absolute {
                            bottom { "50%" }
                            left { auto }
                            right { "100%" }
                        }
                    }
                    css("transform: translate(0.5rem, 50%);")
                }
                focus {
                    after {
                        css("transform: translate(-0.5rem, 50%);")
                    }

                }
                hover {
                    after {
                        css("transform: translate(-0.5rem, 50%);")
                    }
                }
            }
        }
    }

    override val textArea = object : TextAreaStyles {
        override val resize = object : TextAreaResize {
            override val both: Style<BasicParams> = {
                css("resize:both")
            }

            override val none: Style<BasicParams> = {
                css("resize:none")
            }

            override val vertical: Style<BasicParams> = {
                css("resize:vertical")
            }

            override val horizontal: Style<BasicParams> = {
                css("resize:horizontal")
            }
        }

        override val sizes = object : FormSizes {
            override val small: Style<BasicParams> = {
                lineHeight { normal }
                height { "1rem" }
                width { "25%" }

                paddings {
                    vertical { "4px" }
                    horizontal { "0.5rem" }
                }
            }
            override val normal: Style<BasicParams> = {
                lineHeight { normal }
                height { "2rem" }
                width { "50%" }

                paddings {
                    vertical { "8px" }
                    horizontal { "0.75rem" }
                }
            }
            override val large: Style<BasicParams> = {
                lineHeight { normal }
                height { "2.5rem" }
                width { "100%" }

                paddings {
                    vertical { "8px" }
                    horizontal { "0.75rem" }
                }
            }
        }

        override val variants = object : TextAreaVariants {
            override val basic: Style<BasicParams> = {
                radius { normal }
                fontWeight { normal }

                border {
                    width { thin }
                    style { solid }
                    color { gray300 }

                }

                background { color { background } }
                color { font }

                disabled {
                    background {
                        color { neutral.highlight }
                    }
                    color { disabled }
                }

                focus {
                    border {
                        color { focus }
                    }
                    boxShadow { outline }
                }
            }
        }

        override val severity: SeverityStyles
            get() = input.severity
    }

    override val alert: AlertStyles = object : AlertStyles {
        override val severities: AlertSeverities
            get() = object : AlertSeverities {
                override val info: AlertSeverity = object : AlertSeverity {
                    override val colorScheme = colors.info
                    override val icon = icons.circleInformation
                }
                override val success: AlertSeverity = object : AlertSeverity {
                    override val colorScheme = colors.success
                    override val icon = icons.circleCheck
                }
                override val warning: AlertSeverity = object : AlertSeverity {
                    override val colorScheme = colors.warning
                    override val icon = icons.circleWarning
                }
                override val error: AlertSeverity = object : AlertSeverity {
                    override val colorScheme = colors.danger
                    override val icon = icons.circleError
                }
            }

        override val variants: AlertVariants = object : AlertVariants {
            override val subtle: BasicParams.(ColorScheme) -> Unit = { colorScheme ->
                background {
                    color { colorScheme.highlight }
                }
                color { colorScheme.highlightContrast }
            }
            override val solid: BasicParams.(ColorScheme) -> Unit = { colorScheme ->
                background {
                    color { colorScheme.main }
                }
                color { colorScheme.mainContrast }
            }

            override val leftAccent: BasicParams.(ColorScheme) -> Unit = { colorScheme ->
                background {
                    color { colorScheme.highlight }
                }
                color { colorScheme.highlightContrast }

                borders {
                    left {
                        width { fat }
                        color { colorScheme.main }
                        style { solid }
                    }
                }
            }
            override val topAccent: BasicParams.(ColorScheme) -> Unit = { colorScheme ->
                background {
                    color { colorScheme.highlight }
                }
                color { colorScheme.highlightContrast }

                borders {
                    top {
                        width { fat }
                        color { colorScheme.main }
                        style { solid }
                    }
                }
            }
            override val ghost: BasicParams.(ColorScheme) -> Unit = { _ ->
                background { color { background } }
                color { font }
            }
        }

        override val sizes = object : FormSizes {
            override val small: Style<BasicParams> = {
                css("--al-icon-margin: 0.25rem")
                css("--al-icon-size: ${Theme().fontSizes.small}")
                css("--al-border-width: ${Theme().borderWidths.normal}")
                fontSize { small }
                lineHeight { small }
            }
            override val normal: Style<BasicParams> = {
                css("--al-icon-margin: 0.5rem")
                css("--al-icon-size: ${Theme().fontSizes.normal}")
                css("--al-border-width: ${Theme().borderWidths.fat}")
                fontSize { normal }
                lineHeight { normal }
            }
            override val large: Style<BasicParams> = {
                css("--al-icon-margin: 1rem")
                css("--al-icon-size: ${Theme().fontSizes.larger}")
                css("--al-border-width: ${Theme().borderWidths.fat}")
                fontSize { larger }
                lineHeight { larger }
            }
        }

        override val stacking = object : AlertStacking {
            override val compact: Style<BasicParams> = {
                margin { none }
                padding { none }
            }
            override val separated: Style<BasicParams> = {
                margin { normal }
                padding { normal }
            }
            override val toast: Style<BasicParams> = {
                margin { none }
                paddings {
                    vertical { normal }
                    left { normal }
                    right { huge } // needed to not be overlapped by the close-button
                }
            }
        }
    }

    override val toast = object : ToastStyles {
        override val body: Style<BoxParams> = {
            position { relative { } }
            display { flex }
            direction { row }
            alignItems { center }

            maxWidth { "560px" }
            minWidth { giant }
            minHeight { giant }
            overflow { hidden }
            margin { smaller }
            radius { normal }
            boxShadow { raised }

            css("pointer-events: auto;")
            css("-webkit-box-align: start;")
        }

        override val list: Style<BoxParams> = {
            display { flex }
            direction { column }
            overflow { visible }

            css("transform-origin: 50% 50% 0px;")
        }

        override val placement = object : ToastPlacement {
            override val top: Style<BasicParams> = {
                css("top:0px")
                css("right:0px")
                css("left:0px")
            }
            override val topLeft: Style<BasicParams> = {
                css("left:0px")
                css("top:0px")
            }
            override val topRight: Style<BasicParams> = {
                css("top:0px")
                css("right:0px")
            }
            override val bottom: Style<BasicParams> = {
                css("bottom:0px")
                css("right:0px")
                css("left:0px")
            }
            override val bottomLeft: Style<BasicParams> = {
                css("bottom:0px")
                css("left:0px")
            }
            override val bottomRight: Style<BasicParams> = {
                css("bottom:0px")
                css("right:0px")
            }
        }

        override val alignment: BoxParams.(String) -> Unit = { horizontal ->
            alignItems {
                when (horizontal) {
                    "left" -> flexStart
                    "right" -> flexEnd
                    else -> center
                }
            }
        }

        override val status = object : ToastStatus {
            override val success: Style<BasicParams> = {
                background { color { success.main } }
                color { success.mainContrast }
            }
            override val error: Style<BasicParams> = {
                background { color { danger.main } }
                color { danger.mainContrast }
            }
            override val warning: Style<BasicParams> = {
                background { color { warning.main } }
                color { warning.mainContrast }
            }
            override val info: Style<BasicParams> = {
                background { color { info.main } }
                color { info.mainContrast }
            }

        }

        override val closeButton = object : ToastButton {
            override val close: Style<BasicParams> = {
                position {
                    absolute {
                        top { smaller }
                        right { smaller }
                    }
                }

                fontSize { "10px" }
                css("outline: 0px;")
                css("transition: all 0.2s ease 0s;")
                color { info.mainContrast }

                focus {
                    css("outline: none;")
                    boxShadow { none }
                }
            }
        }
    }

    override val select = object : SelectFieldStyles {

        override val variants = object : SelectFieldVariants {
            private val basic: Style<BasicParams> = {
                width { full }
                paddings {
                    left { "0.75rem" }
                    right { "1.5rem" }
                    bottom { "1px" }
                }
                lineHeight { normal }
                fontSize { "1rem" }
                height { "2.5rem" }
                radius { normal }
                background { color { background } }
                color { font }
                focus {
                    focus {
                        border {
                            color { focus }
                        }
                        boxShadow { outline }
                    }
                }
                hover {
                    border {
                        color { gray700 }
                    }
                }

                disabled {
                    background {
                        color { neutral.highlight }
                    }
                    color { disabled }
                    hover {
                        border {
                            color { gray300 }
                        }
                    }
                }
                position { relative { } }
                minWidth { "2.5rem" }

                css("outline: 0px;")
                css("appearance: none;")
                css("transition: all 0.2s ease 0s;")
            }
            override val outline: Style<BasicParams> = {
                basic()
                border {
                    width { thin }
                    style { solid }
                    color { gray300 }
                }
            }

            override val filled: Style<BasicParams> = {
                basic()
                background {
                    color { gray300 }
                }

                hover {
                    background {
                        color { primary.highlight }
                    }
                    color { primary.highlightContrast }
                }

                focus {
                    background {
                        color { "transparent" }
                    }
                }
            }
        }

        override val sizes = object : FormSizes {
            override val small: Style<BasicParams> = {
                fontSize { small }
                css("--select-icon-size: .75rem")
                height { "2rem" }
            }

            override val normal: Style<BasicParams> = {
                fontSize { normal }
                css("--select-icon-size: 1.0rem")
                height { "2.5rem" }
            }

            override val large: Style<BasicParams> = {
                fontSize { large }
                css("--select-icon-size: 1.5rem")
                height { "3rem" }
            }
        }

        override val severity: SeverityStyles
            get() = input.severity
    }

    override val formControl = object : FormControlStyles {
        override val sizes = object : FormSizes {
            override val small: Style<BasicParams>
                get() = {
                    css("--formControl-vertical-margin: ${Theme().sizes.tiny}")
                    css("--formControl-label-size: ${Theme().fontSizes.small}")
                    css("--formControl-helperText-size: ${Theme().fontSizes.tiny}")
                }
            override val normal: Style<BasicParams>
                get() = {
                    css("--formControl-vertical-margin: ${Theme().sizes.smaller}")
                    css("--formControl-label-size: ${Theme().fontSizes.normal}")
                    css("--formControl-helperText-size: ${Theme().fontSizes.small}")
                }
            override val large: Style<BasicParams>
                get() = {
                    css("--formControl-vertical-margin: ${Theme().sizes.small}")
                    css("--formControl-label-size: ${Theme().fontSizes.large}")
                    css("--formControl-helperText-size: ${Theme().fontSizes.normal}")
                }
        }

        override val label: Style<BasicParams> = {
            css("margin-bottom: var(--formControl-vertical-margin)")
            css("font-size: var(--formControl-label-size) ")
        }

        override val helperText: Style<BasicParams> = {
            css("margin-top: var(--formControl-vertical-margin)")
            css("margin-bottom: var(--formControl-vertical-margin)")
            color { gray600 }
            css("font-size: var(--formControl-helperText-size) ")
            lineHeight { smaller }
        }
    }

    override val formGroup = object : FormGroupStyles {
        override val base: Style<GridParams> = {
            rowGap { normal }
        }

        override val label = object : FormGroupLabelStyles {
            override val placement = "top"

            override val alignmentLabel: BasicParams.(Map<String, String>) -> Unit = { breakpoints ->
                margins(
                    sm = { applyMarginOnPlacementLeftForLabel(breakpoints["sm"], this) },
                    md = { applyMarginOnPlacementLeftForLabel(breakpoints["md"], this) },
                    lg = { applyMarginOnPlacementLeftForLabel(breakpoints["lg"], this) },
                    xl = { applyMarginOnPlacementLeftForLabel(breakpoints["xl"], this) },
                )
            }

            private fun applyMarginOnPlacementLeftForLabel(breakpoint: String?, context: SpacesContext) {
                if (breakpoint != null && breakpoint == "left") {
                    context.apply {
                        top { small }
                        left { small }
                        right { small }
                    }
                }
            }

            override val alignmentLegend: BasicParams.(Map<String, String>) -> Unit = { breakpoints ->
                margins(
                    sm = { applyMarginOnPlacementLeftForLegend(breakpoints["sm"], this) },
                    md = { applyMarginOnPlacementLeftForLegend(breakpoints["md"], this) },
                    lg = { applyMarginOnPlacementLeftForLegend(breakpoints["lg"], this) },
                    xl = { applyMarginOnPlacementLeftForLegend(breakpoints["xl"], this) },
                )
            }

            private fun applyMarginOnPlacementLeftForLegend(breakpoint: String?, context: SpacesContext) {
                if (breakpoint != null && breakpoint == "left") {
                    context.apply {
                        left { small }
                        right { small }
                    }
                }
            }
        }
    }


    override val dropdown: DropdownStyles = object : DropdownStyles {
        override val container: Style<BasicParams> = {
            position(
                sm = { static },
                md = { relative { } }
            )
            display { inlineFlex }
            width { minContent }
        }

        override val dropdown: Style<BasicParams> = {
            width(
                sm = { "100%" },
                md = { maxContent }
            )
            overflow(
                sm = { hidden },
                md = { visible }
            )
            radius { "6px" }

            zIndex { dropdown }
            boxShadow { raised }
            background { color { background } }

            focus {
                css("outline:none")
            }

            // FIXME: Animation not working
            //opacity { "1" }
            //css("transition: opacity 1s ease-in-out;")
        }

        override val placements = object : DropdownPlacements {
            override val left: Style<BasicParams> = {
                position(
                    sm = { absolute { left { "0px" } } },
                    md = {
                        absolute {
                            left { auto }
                            right { "100%" }
                        }
                    }
                )
            }
            override val right: Style<BasicParams> = {
                position(
                    sm = { absolute { left { "0px" } } },
                    md = {
                        absolute {
                            left { "100%" }
                        }
                    }
                )
            }
            override val top: Style<BasicParams> = {
                position(
                    sm = { absolute { left { "0px" } } }
                )
                position(
                    md = {
                        absolute {
                            bottom { "100%" }
                        }
                    }
                )
            }
            override val bottom: Style<BasicParams> = {
                position(
                    sm = { absolute { left { "0px" } } },
                    md = {
                        absolute {
                            top { "100%" }
                        }
                    }
                )
            }
        }
        override val alignments: DropdownAlignments = object : DropdownAlignments {
            override val horizontalStart: Style<BasicParams> = {
                position(
                    md = {
                        absolute {
                            left { "0px" }
                            right { auto }
                        }
                    }
                )
            }
            override val verticalStart: Style<BasicParams> = {
                position(
                    md = {
                        absolute {
                            top { "0px" }
                            bottom { auto }
                        }
                    }
                )
            }
            override val horizontalEnd: Style<BasicParams> = {
                position(
                    md = {
                        absolute {
                            left { auto }
                            right { "0px" }
                        }
                    }
                )
            }
            override val verticalEnd: Style<BasicParams> = {
                position(
                    md = {
                        absolute {
                            top { auto }
                            bottom { "0px" }
                        }
                    }
                )
            }
        }
    }


    override val menu: MenuStyles = object : MenuStyles {

        // base css for all menu children ('entry' uses special styling though)
        private val base: Style<BasicParams> = {
            width { "calc(100% - ${sizes.normal} * 2)" }
            margins {
                horizontal { normal }
                vertical { smaller }
            }
        }

        override val container: Style<BasicParams> = {
            minWidth { "50px" }
            maxWidth { maxContent }
            paddings {
                vertical { smaller }
            }
        }

        override val sub: Style<BoxParams> = {
            paddings {
                left { normal }
            }
        }

        override val entry: Style<BoxParams> = {
            width { full }
            display { flex }
            justifyContent { start }
            margin { auto }
            paddings {
                horizontal { normal }
                vertical { smaller }
            }
            radius { "6px" }
            css("transition: 0.4s")
            css("user-select: none")

            hover {
                background { color { primary.highlight } }
            }

            disabled {
                opacity { "0.4" }
                css("cursor: not-allowed")
            }
        }

        override val header: Style<BasicParams> = {
            base()
            color { secondary.main }
            fontWeight { bold }
            css("white-space: nowrap")
        }

        override val divider: Style<BasicParams> = {
            base()
            height { "1px" }
            background { color { gray300 } }
        }

        override val custom: Style<BasicParams> = {
            base()
        }

        override val icon: Style<BasicParams> = {
            margins { right { smaller } }
        }
    }

    override val navBar: NavBarStyles = object : NavBarStyles {
        override val header: Style<BasicParams> = {
            zIndex { navbar }
            background { color { neutral.main } }
        }
        override val content: Style<BasicParams> = {
            height { "4.5rem" }
            paddings {
                left { larger }
                right { larger }
            }
            borders {
                top {
                    width { "6px" }
                    style { solid }
                    color { primary.main }
                }

                bottom {
                    width { "2px" }
                    style { solid }
                    color { gray300 }
                }
            }
        }
    }

    override val appFrame: AppFrameStyles = object : AppFrameStyles {
        val brandColor: ColorScheme
            get() = colors.primary

        val headerColor: ColorScheme
            get() = colors.primary

        val sidebarColor: ColorScheme
            get() = colors.tertiary

        val mainColor: ColorScheme
            get() = colors.neutral

        val tabsColor: ColorScheme
            get() = colors.neutral

        override val headerHeight: Property = "3.6rem"
        override val complementaryMinHeight: Property = "2.8rem"
        override val mobileSidebarWidth: Property = "85vw"

        override val brand: Style<FlexParams> = {
            background { color { brandColor.main } }
            paddings {
                all { small }
                left { normal }
            }
            color { brandColor.mainContrast }
            alignItems { center }
        }

        override val sidebar: Style<BasicParams> = {
            background { color { sidebarColor.main } }
            color { sidebarColor.mainContrast }
            minWidth { "22vw" }
        }

        override val navigation: Style<BasicParams> = {
            width { full }
            paddings {
                horizontal { smaller }
                vertical { tiny }
            }
        }

        override val complementary: Style<BasicParams> = {
            minHeight { complementaryMinHeight }
            padding { small }
        }

        override val header: Style<FlexParams> = {
            paddings {
                all { small }
                left { normal }
            }
            alignItems { center }
            justifyContent { spaceBetween }
            color { headerColor.mainContrast }
            background { color { headerColor.main } }
        }

        override val main: Style<BasicParams> = {
            padding { normal }
            background { color { mainColor.main } }
            color { mainColor.mainContrast }
        }

        override val tablist: Style<FlexParams> = {
            color { tabsColor.mainContrast }
            background { color { tabsColor.main } }
            borders {
                top {
                    width { "1px " }
                    style { solid }
                    color { gray200 }
                }
            }
            height { complementaryMinHeight }
            padding { tiny }
            children(" > button") {
                flex {
                    grow { "1" }
                    shrink { "1" }
                    basis { auto }
                }
                radius { none }
                height { full }
                padding { none }
            }
            children(" > button:not(:first-child)") {
                borders {
                    left {
                        width { "1px" }
                        color { gray200 }
                    }
                }
            }
        }

        override val backdrop: Style<BasicParams> = {
            opacity { "0" }
            background { color { "rgba(0,0,0,0.8)" } }
            css("transition: opacity .3s ease-in;")
        }

        override val menu: MenuStyles = object : MenuStyles {
            // base css for all menu children ('entry' uses special styling though)
            private val base: Style<BasicParams> = {
                margins {
                    horizontal { normal }
                    vertical { smaller }
                }
            }

            override val container: Style<BasicParams> = {
                color { sidebarColor.mainContrast }
                paddings {
                    vertical { smaller }
                }
            }

            override val sub: Style<BoxParams> = {
                children("*") {
                    paddings {
                        left { normal }
                    }
                }
            }

            override val entry: Style<BoxParams> = {
                display { flex }
                width { full }
                alignItems { center }
                textAlign { "start" }
                paddings {
                    horizontal { small }
                    vertical { smaller }
                }
                radius { normal }
                css("transition: 0.4s")
                css("user-select: none")

                hover {
                    background { color { sidebarColor.highlight } }
                }

                disabled {
                    opacity { "0.4" }
                    css("cursor: not-allowed")
                }
            }

            override val header: Style<BasicParams> = {
                base()
                color { headerColor.main }
                fontWeight { bold }
                css("white-space: nowrap")
            }

            override val divider: Style<BasicParams> = {
                base()
                height { "1px" }
                background { color { sidebarColor.highlightContrast } }
            }

            override val custom: Style<BasicParams> = {
                base()
            }

            override val icon: Style<BasicParams> = {
                margins { right { smaller } }
            }
        }
    }


    override val dataTableStyles = object : DataTableStyles {
        val headerColors: ColorScheme
            get() = colors.primary

        /**
         * Semantic: One [ColorScheme] per row:
         *  - base: background of the cell
         *  - baseContrast: text color of the cell
         *  - highlight: background of the row (each cell) that is hovered
         *  - highlightContrast: text color of row (each cell) that is hovered
         *
         *  Use cases:
         *   - alternating (odd - even) rows
         *   - grouping for value based categories (for example different ranges applied for visual analyzing)
         *
         *   Therefore a [List] fits best: Very small overhead, but clear semantics and arbitrary coloring is possible.
         */
        val columnColors: List<ColorScheme>
            get() = listOf(
                colors.tertiary,
                colors.tertiary.inverted()
            )

        val selectionColor: ColorScheme
            get() = colors.secondary

        val hoveringColors: ColorScheme
            get() = colors.tertiary

        private val basic: Style<BasicParams> = {
            paddings {
                vertical { smaller }
                left { smaller }
                right { large }
            }
        }

        override val headerStyle: BasicParams.(sorted: Boolean) -> Unit
            get() = {
                background { color { headerColors.main } }
                color { headerColors.mainContrast }
                verticalAlign { middle }
                fontSize { normal }
                position { relative {} }
                basic()
                borders {
                    right {
                        width { "1px" }
                        style { solid }
                        color { headerColors.mainContrast }
                    }
                }
            }

        override val cellStyle: BasicParams.(
            value: IndexedValue<Any>,
            selected: Boolean,
            sorted: Boolean
        ) -> Unit
            get() = { (index, _), selected, sorted ->
                basic()
                with((index + 1) % 2) {
                    if (selected) {
                        background { color { selectionColor.main } }
                        color { selectionColor.mainContrast }
                    } else {
                        background { color { columnColors[this@with].main } }
                        color { columnColors[this@with].mainContrast }
                    }
                    borders {
                        right {
                            width { "1px" }
                            style { solid }
                            color { columnColors[abs(this@with - 1)].main }
                        }
                    }
                }
                if (sorted) {
                    borders {
                        right {
                            color { headerColors.main }
                            width { normal }
                            style { solid }
                        }
                        left {
                            color { headerColors.main }
                            width { normal }
                            style { solid }
                        }
                    }
                }
            }

        override val hoveringStyle: BasicParams.(
            value: IndexedValue<Any>,
            selected: Boolean,
            sorted: Boolean
        ) -> Unit
            get() = { _, _, _ ->
                color { hoveringColors.mainContrast }
                borders {
                    horizontal {
                        color { hoveringColors.mainContrast }
                        width { thin }
                        style { solid }
                    }
                }
            }

        override val sorterStyle: BasicParams.(sorted: Boolean) -> Unit
            get() = { sorted ->
                display { flex }
                position {
                    absolute {
                        right { "-1.125rem" }
                        top { "calc(50% -15px)" }
                    }
                }
                css("cursor:pointer;")
                if (sorted) {
                    color { headerColors.highlight }
                }
            }
    }

    override val slider = object : SliderStyles {

        val self = this

        override val sizes = object : FormSizes {
            override val large: Style<BasicParams> = {
                css("outline: 0")
                css("--sl-size: 1.5rem")
                css("--sl-track-spacing: 2px")
                fontSize { tiny }
                lineHeight { tiny }
            }
            override val normal: Style<BasicParams> = {
                css("outline: 0")
                css("--sl-size: 1rem")
                css("--sl-track-spacing: 2px")
                fontSize { small }
                lineHeight { small }
            }
            override val small: Style<BasicParams> = {
                css("outline: 0")
                css("--sl-size: 0.75rem")
                css("--sl-track-spacing: 2px")
                fontSize { normal }
                lineHeight { normal }
            }
        }


        override val horizontal = object : SliderCoreStyles {
            override val main: Style<FlexParams> = {
                alignItems { center }
                height { "calc(var(--sl-size) + var(--sl-track-spacing) * 2)" }
                width { full }
                position { relative { } }
                hover {
                    css("cursor: pointer")
                }

                children("&:focus, &[data-focus]") {
                    radius { "9999px" }
                    border {
                        color { gray300 }
                    }
                    boxShadow { outline }
                }
            }
            override val track: Style<BoxParams> = {
                paddings {
                    right { "var(--sl-size)" }
                }
                width { full }
                height { "calc(var(--sl-size) + var(--sl-track-spacing) * 2)" }
                radius { "9999px" }
                background { color { gray300 } }
            }
            override val trackFilled: BoxParams.(Int) -> Unit = { percent ->
                width { "min(calc(${percent}% + var(--sl-size) + var(--sl-track-spacing) * 2), calc(100% + var(--sl-size)))" }
                height { "calc(var(--sl-size) + var(--sl-track-spacing) * 2)" }
                padding { "var(--sl-track-spacing)" }
                radius { "9999px" }
                position { relative { } }
                background { color { primary.main } }
                display { flex }
                justifyContent { flexEnd }
                alignItems { center }
                children("&[data-disabled]") {
                    opacity { ".5" }
                }
            }
            override val thumb: BoxParams.(Int) -> Unit = { _ ->
                display { flex }
                justifyContent { center }
                alignItems { center }
                width { "var(--sl-size)" }
                height { "var(--sl-size)" }
                radius { "9999px" }
                background { color { neutral.main } }
                border { color { gray300 } }
            }
        }

        override val vertical = object : SliderCoreStyles {
            override val main: Style<FlexParams> = {
                self.horizontal.main()
                direction { columnReverse }
                height { full }
                width { "calc(var(--sl-size) + var(--sl-track-spacing) * 2)" }
            }
            override val track: Style<BoxParams> = {
                display { flex }
                alignItems { flexEnd }
                paddings { top { "var(--sl-size)" } }
                height { full }
                width { "calc(var(--sl-size) + var(--sl-track-spacing) * 2)" }
                radius { "9999px" }
                background { color { gray300 } }
            }
            override val trackFilled: BoxParams.(Int) -> Unit = { percent ->
                self.horizontal.trackFilled(this, percent)
                justifyContent { center }
                alignItems { flexStart }
                height { "min(calc(${percent}% + var(--sl-size) + var(--sl-track-spacing) * 2), calc(100% + var(--sl-size)))" }
                width { "calc(var(--sl-size) + var(--sl-track-spacing) * 2)" }
            }
            override val thumb: BoxParams.(Int) -> Unit = { percent ->
                self.horizontal.thumb(this, percent)
            }
        }

        override val severity: SeverityStyles
            get() = input.severity
    }

    override val popper = object : PopperStyles {
        override val wrapper: BoxParams.(Int) -> Unit = { leftPosition ->
            zIndex { popper }
            position {
                absolute {
                    top { "0" }
                    left {"-${leftPosition}px"}
                }
            }
<<<<<<< HEAD

=======
>>>>>>> 84d5f921
            opacity { "0" }
            css("transition: opacity .3s ease 0s, transform .1s linear 1s;")
            children("&[data-active]") {
                opacity { "1" }
                css("transition: opacity .3s ease;")
            }
        }
        override val arrow: Style<BoxParams> = {

        }
    }

}<|MERGE_RESOLUTION|>--- conflicted
+++ resolved
@@ -2516,10 +2516,6 @@
                     left {"-${leftPosition}px"}
                 }
             }
-<<<<<<< HEAD
-
-=======
->>>>>>> 84d5f921
             opacity { "0" }
             css("transition: opacity .3s ease 0s, transform .1s linear 1s;")
             children("&[data-active]") {
